language: php

env:
  global:
<<<<<<< HEAD
    - COMPOSER_ROOT_VERSION=2.0.x-dev
=======
    - COMPOSER_ROOT_VERSION=1.2.x-dev
>>>>>>> 9a449625

matrix:
  fast_finish: true
  include:
    - php: 7.1
      env: DB=PGSQL PHPUNIT_TEST=1 PHPCS_TEST=1
    - php: 7.1
      env: DB=MYSQL PHPUNIT_TEST=1
    - php: 7.2
      env: DB=MYSQL PDO=1 PHPUNIT_COVERAGE_TEST=1

before_script:
# Init PHP
  - printf "\n" | pecl install imagick
  - phpenv rehash
  - phpenv config-rm xdebug.ini
  - export PATH=~/.composer/vendor/bin:$PATH
  - echo 'memory_limit = 2048M' >> ~/.phpenv/versions/$(phpenv version-name)/etc/conf.d/travis.ini

# Install composer
  - composer validate
<<<<<<< HEAD
  - composer require silverstripe/recipe-core:2.x-dev --no-update
  - if [[ $DB == PGSQL ]]; then composer require silverstripe/postgresql:3.x-dev --no-update; fi
=======
  - composer install --prefer-dist
  - composer require silverstripe/recipe-core:1.2.x-dev silverstripe/admin:1.2.x-dev silverstripe/graphql:1.2.x-dev --prefer-dist --no-update
  - composer update
  - if [[ $DB == PGSQL ]]; then composer require silverstripe/postgresql:2.0.x-dev --prefer-dist; fi
>>>>>>> 9a449625
  - if [[ $PHPCS_TEST ]]; then composer global require squizlabs/php_codesniffer:^3 --prefer-dist --no-interaction --no-progress --no-suggest -o; fi
  - composer install --prefer-source --no-interaction --no-progress --no-suggest --optimize-autoloader --verbose --profile

script:
  - if [[ $PHPUNIT_TEST ]]; then vendor/bin/phpunit tests/php; fi
  - if [[ $PHPCS_TEST ]]; then composer run-script lint; fi
  - if [[ $PHPUNIT_COVERAGE_TEST ]]; then phpdbg -qrr vendor/bin/phpunit --coverage-clover=coverage.xml; fi

after_success:
  - if [[ $PHPUNIT_COVERAGE_TEST ]]; then bash <(curl -s https://codecov.io/bash) -f coverage.xml; fi<|MERGE_RESOLUTION|>--- conflicted
+++ resolved
@@ -2,11 +2,7 @@
 
 env:
   global:
-<<<<<<< HEAD
-    - COMPOSER_ROOT_VERSION=2.0.x-dev
-=======
-    - COMPOSER_ROOT_VERSION=1.2.x-dev
->>>>>>> 9a449625
+    - COMPOSER_ROOT_VERSION=2.x-dev
 
 matrix:
   fast_finish: true
@@ -28,15 +24,8 @@
 
 # Install composer
   - composer validate
-<<<<<<< HEAD
   - composer require silverstripe/recipe-core:2.x-dev --no-update
   - if [[ $DB == PGSQL ]]; then composer require silverstripe/postgresql:3.x-dev --no-update; fi
-=======
-  - composer install --prefer-dist
-  - composer require silverstripe/recipe-core:1.2.x-dev silverstripe/admin:1.2.x-dev silverstripe/graphql:1.2.x-dev --prefer-dist --no-update
-  - composer update
-  - if [[ $DB == PGSQL ]]; then composer require silverstripe/postgresql:2.0.x-dev --prefer-dist; fi
->>>>>>> 9a449625
   - if [[ $PHPCS_TEST ]]; then composer global require squizlabs/php_codesniffer:^3 --prefer-dist --no-interaction --no-progress --no-suggest -o; fi
   - composer install --prefer-source --no-interaction --no-progress --no-suggest --optimize-autoloader --verbose --profile
 

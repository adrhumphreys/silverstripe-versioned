{
<<<<<<< HEAD
  "name": "silverstripe/versioned",
  "description": "SilverStripe Versioned component",
  "type": "silverstripe-module",
  "homepage": "http://silverstripe.org",
  "license": "BSD-3-Clause",
  "keywords": [
    "silverstripe",
    "versioned"
  ],
  "authors": [
    {
      "name": "SilverStripe",
      "homepage": "http://silverstripe.com"
    },
    {
      "name": "The SilverStripe Community",
      "homepage": "http://silverstripe.org"
    }
  ],
  "require": {
    "silverstripe/framework": "^4@dev"
  },
  "require-dev": {
    "phpunit/PHPUnit": "~4.8"
  },
  "extra": {
    "branch-alias": {
      "1.x-dev": "1.0.x-dev",
      "dev-master": "2.x-dev"
    }
  },
  "autoload": {
    "psr-4": {
      "SilverStripe\\Versioned\\": "src/",
      "SilverStripe\\Versioned\\Tests\\": "tests/php/"
    }
  },
  "scripts": {
    "lint": "phpcs src/ tests/php/"
  },
  "minimum-stability": "dev",
  "prefer-stable": true
=======
    "name": "silverstripe/versioned",
    "description": "SilverStripe Versioned component",
    "type": "silverstripe-vendormodule",
    "homepage": "http://silverstripe.org",
    "license": "BSD-3-Clause",
    "keywords": [
        "silverstripe",
        "versioned"
    ],
    "authors": [
        {
            "name": "SilverStripe",
            "homepage": "http://silverstripe.com"
        },
        {
            "name": "The SilverStripe Community",
            "homepage": "http://silverstripe.org"
        }
    ],
    "require": {
        "silverstripe/framework": "^4@dev",
        "silverstripe/vendor-plugin": "^1.0"
    },
    "require-dev": {
        "phpunit/phpunit": "^5.7",
        "silverstripe/admin": "^1"
    },
    "extra": {
        "branch-alias": {
            "1.x-dev": "1.1.x-dev",
            "dev-master": "2.x-dev"
        }
    },
    "autoload": {
        "psr-4": {
            "SilverStripe\\Versioned\\": "src/",
            "SilverStripe\\Versioned\\Tests\\": "tests/php/"
        }
    },
    "scripts": {
        "lint": "phpcs src/ tests/php/",
        "lint-clean": "phpcbf src/ tests/php/"
    },
    "minimum-stability": "dev",
    "prefer-stable": true
>>>>>>> aaf7f05c
}<|MERGE_RESOLUTION|>--- conflicted
+++ resolved
@@ -1,48 +1,4 @@
 {
-<<<<<<< HEAD
-  "name": "silverstripe/versioned",
-  "description": "SilverStripe Versioned component",
-  "type": "silverstripe-module",
-  "homepage": "http://silverstripe.org",
-  "license": "BSD-3-Clause",
-  "keywords": [
-    "silverstripe",
-    "versioned"
-  ],
-  "authors": [
-    {
-      "name": "SilverStripe",
-      "homepage": "http://silverstripe.com"
-    },
-    {
-      "name": "The SilverStripe Community",
-      "homepage": "http://silverstripe.org"
-    }
-  ],
-  "require": {
-    "silverstripe/framework": "^4@dev"
-  },
-  "require-dev": {
-    "phpunit/PHPUnit": "~4.8"
-  },
-  "extra": {
-    "branch-alias": {
-      "1.x-dev": "1.0.x-dev",
-      "dev-master": "2.x-dev"
-    }
-  },
-  "autoload": {
-    "psr-4": {
-      "SilverStripe\\Versioned\\": "src/",
-      "SilverStripe\\Versioned\\Tests\\": "tests/php/"
-    }
-  },
-  "scripts": {
-    "lint": "phpcs src/ tests/php/"
-  },
-  "minimum-stability": "dev",
-  "prefer-stable": true
-=======
     "name": "silverstripe/versioned",
     "description": "SilverStripe Versioned component",
     "type": "silverstripe-vendormodule",
@@ -72,7 +28,6 @@
     },
     "extra": {
         "branch-alias": {
-            "1.x-dev": "1.1.x-dev",
             "dev-master": "2.x-dev"
         }
     },
@@ -88,5 +43,4 @@
     },
     "minimum-stability": "dev",
     "prefer-stable": true
->>>>>>> aaf7f05c
 }
da:
  SilverStripe\Versioned\ChangeSet:
    EMPTY: Tom
    ITEMS_CHANGES:
      one: '{total} (1 ændring)'
      other: '{total} ({count} ændringer)'
    ITEMS_TOTAL:
      one: '1 total'
      other: '{count} total'
    NAME: Navn
    PLURALNAME: Kampagner
    PLURALS:
      one: 'En Kampagne'
      other: '{count} Kampagner'
    PUBLISHED_DATE_BY: '{date} af {name}'
    PUBLISHED_TODAY: 'I dag {time}'
    PUBLISHED_TODAY_BY: 'I dag {time} af {name}'
    PUBLISHER_NAME: 'Udgivet af'
    PUBLISH_DATE: 'Udgivelses dato'
    SINGULARNAME: Kampagne
    STATE: Tilstand
    STATE_OPEN: Aktiv
    STATE_PUBLISHED: Udgivet
    STATE_REVERTED: Gendannet
  SilverStripe\Versioned\ChangeSetItem:
    PLURALNAME: 'Change Set Items'
    PLURALS:
      one: 'A Change Set Item'
      other: '{count} Change Set Items'
    SINGULARNAME: 'Change Set Item'
  SilverStripe\Versioned\Versioned:
    INFERRED_TITLE: 'Genereret ved udgivelse af ''{title}'' den {created}'
    has_many_Versions: Versioner
  SilverStripe\Versioned\VersionedGridFieldItemRequest:
    ARCHIVE: Arkiver
    Archived: 'Arkiverede {name} {title}'
    BUTTONARCHIVEDESC: 'Fjern udgivelse og læg i arkiv'
    BUTTONPUBLISH: Udgiv
    BUTTONUNPUBLISH: 'Fjern udgivelse'
    BUTTONUNPUBLISHDESC: 'Fjern fra udgivet site'
<<<<<<< HEAD
    DRAFT: Kladde
    MODIFIED: Modificeret
    PUBLISHITEMSWARNING: 'Kladde/modificerede elementer bliver udgivet'
=======
>>>>>>> dcc84389
    Published: 'Udgiv {name} {link}'
    Unpublished: 'Fjern udgivelse af {name} {title}'
  SilverStripe\Versioned\VersionedHTTPMiddleware:
    DRAFT_SITE_ACCESS_RESTRICTION: 'Du skal logge ind med din CMS adgangskode for at se kladde og arkiv versioner af dit indhold. <a href="{link}">Klik her for at vende tilbage til det udgivne site.</a>'<|MERGE_RESOLUTION|>--- conflicted
+++ resolved
@@ -38,12 +38,9 @@
     BUTTONPUBLISH: Udgiv
     BUTTONUNPUBLISH: 'Fjern udgivelse'
     BUTTONUNPUBLISHDESC: 'Fjern fra udgivet site'
-<<<<<<< HEAD
     DRAFT: Kladde
     MODIFIED: Modificeret
     PUBLISHITEMSWARNING: 'Kladde/modificerede elementer bliver udgivet'
-=======
->>>>>>> dcc84389
     Published: 'Udgiv {name} {link}'
     Unpublished: 'Fjern udgivelse af {name} {title}'
   SilverStripe\Versioned\VersionedHTTPMiddleware:

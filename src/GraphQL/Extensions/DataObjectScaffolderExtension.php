<?php

namespace SilverStripe\Versioned\GraphQL\Extensions;

use GraphQL\Type\Definition\ObjectType;
use GraphQL\Type\Definition\Type;
use SilverStripe\Core\Extension;
use SilverStripe\GraphQL\Manager;
use SilverStripe\GraphQL\Scaffolding\Scaffolders\DataObjectScaffolder;
use SilverStripe\GraphQL\Scaffolding\StaticSchema;
use SilverStripe\Security\Member;
use SilverStripe\Versioned\GraphQL\Operations\ReadVersions;
use SilverStripe\Versioned\Versioned;

class DataObjectScaffolderExtension extends Extension
{
    /**
     * Adds the "Version" and "Versions" fields to any dataobject that has the Versioned extension.
     * @param Manager $manager
     */
    public function onBeforeAddToManager(Manager $manager)
    {
        /* @var DataObjectScaffolder $owner */
        $owner = $this->owner;
        $memberType = StaticSchema::inst()->typeNameForDataObject(Member::class);
        $instance = $owner->getDataObjectInstance();
        $class = $owner->getDataObjectClass();
        if (!$instance->hasExtension(Versioned::class)) {
            return;
        }
        /* @var ObjectType $rawType */
        $rawType = $owner->scaffold($manager);

        $versionName = $this->createVersionedTypeName($class);
        $coreFieldsFn = $rawType->config['fields'];
        // Create the "version" type for this dataobject. Takes the original fields
        // and augments them with the Versioned_Version specific fields
        $versionType = new ObjectType([
            'name' => $versionName,
            'fields' => function () use ($coreFieldsFn, $manager, $memberType) {
                $coreFields = $coreFieldsFn();
                $versionFields = [
                    'Author' => [
                        'type' => $manager->getType($memberType),
                        'resolve' => function ($obj) {
                            return $obj->Author();
                        }
                    ],
                    'Publisher' => [
                        'type' => $manager->getType($memberType),
                        'resolve' => function ($obj) {
                            return $obj->Publisher();
                        }
                    ],
                    'Published' => [
                        'type' => Type::boolean(),
                        'resolve' => function ($obj) {
<<<<<<< HEAD
                            return $obj->isPublished();
=======
                            return $obj->WasPublished;
>>>>>>> 8daed230
                        }
                    ],
                    'LiveVersion' => [
                        'type' => Type::boolean(),
                        'resolve' => function ($obj) {
                            return $obj->isLiveVersion();
                        }
                    ],
                    'LatestDraftVersion' => [
                        'type' => Type::boolean(),
                        'resolve' => function ($obj) {
                            return $obj->isLatestDraftVersion();
                        }
                    ],
                ];
                // Remove this recursive madness.
                unset($coreFields['Versions']);

                return array_merge($coreFields, $versionFields);
            }
        ]);

        $manager->addType($versionType, $versionName);

        // With the version type in the manager now, add the versioning fields to the dataobject type
        $owner
            ->addFields(['Version'])
            ->nestedQuery('Versions', new ReadVersions($class, $versionName));
    }

    /**
     * @param string $class
     * @return string
     */
    protected function createVersionedTypeName($class)
    {
        return StaticSchema::inst()->typeNameForDataObject($class).'Version';
    }
}<|MERGE_RESOLUTION|>--- conflicted
+++ resolved
@@ -55,11 +55,7 @@
                     'Published' => [
                         'type' => Type::boolean(),
                         'resolve' => function ($obj) {
-<<<<<<< HEAD
-                            return $obj->isPublished();
-=======
                             return $obj->WasPublished;
->>>>>>> 8daed230
                         }
                     ],
                     'LiveVersion' => [

<?php

namespace SilverStripe\Versioned;

use InvalidArgumentException;
use LogicException;
use SilverStripe\Control\Controller;
use SilverStripe\Control\Cookie;
use SilverStripe\Control\Director;
use SilverStripe\Control\HTTPRequest;
use SilverStripe\Core\ClassInfo;
use SilverStripe\Core\Config\Config;
use SilverStripe\Core\Extension;
use SilverStripe\Core\Resettable;
use SilverStripe\Dev\Deprecation;
use SilverStripe\Forms\FieldList;
use SilverStripe\ORM\ArrayList;
use SilverStripe\ORM\DataExtension;
use SilverStripe\ORM\DataList;
use SilverStripe\ORM\DataObject;
use SilverStripe\ORM\DataQuery;
use SilverStripe\ORM\DB;
use SilverStripe\ORM\FieldType\DBDatetime;
use SilverStripe\ORM\Queries\SQLSelect;
use SilverStripe\Security\Member;
use SilverStripe\Security\Permission;
use SilverStripe\Security\Security;
use SilverStripe\View\TemplateGlobalProvider;

/**
 * The Versioned extension allows your DataObjects to have several versions,
 * allowing you to rollback changes and view history. An example of this is
 * the pages used in the CMS.
 *
 * Note: This extension relies on the object also having the {@see Ownership} extension applied.
 *
 * @property int $Version
 * @property DataObject|RecursivePublishable|Versioned $owner
 * @mixin RecursivePublishable
 */
class Versioned extends DataExtension implements TemplateGlobalProvider, Resettable
{
    /**
     * Versioning mode for this object.
     * Note: Not related to the current versioning mode in the state / session
     * Will be one of 'StagedVersioned' or 'Versioned';
     *
     * @var string
     */
    protected $mode;

    /**
     * The default reading mode
     */
    const DEFAULT_MODE = 'Stage.Live';

    /**
     * Constructor arg to specify that staging is active on this record.
     * 'Staging' implies that 'Versioning' is also enabled.
     */
    const STAGEDVERSIONED = 'StagedVersioned';

    /**
     * Constructor arg to specify that versioning only is active on this record.
     */
    const VERSIONED = 'Versioned';

    /**
     * The Public stage.
     */
    const LIVE = 'Live';

    /**
     * The draft (default) stage
     */
    const DRAFT = 'Stage';

    /**
     * A cache used by get_versionnumber_by_stage().
     * Clear through {@link flushCache()}.
     * version (int)0 means not on this stage.
     *
     * @var array
     */
    protected static $cache_versionnumber;

    /**
     * Set if draft site is secured or not. Fails over to
     * $draft_site_secured if unset
     *
     * @var bool|null
     */
    protected static $is_draft_site_secured = null;

    /**
     * Default config for $is_draft_site_secured
     *
     * @config
     * @var bool
     */
    private static $draft_site_secured = true;

    /**
     * Cache of version to modified dates for this object
     *
     * @var array
     */
    protected $versionModifiedCache = [];

    /**
     * Current reading mode. Supports stage / archive modes.
     *
     * @var string
     */
    protected static $reading_mode = null;

    /**
     * Default reading mode, if none set.
     * Any modes which differ to this value should be assigned via querystring / session (if enabled)
     *
     * @var null
     */
    protected static $default_reading_mode = self::DEFAULT_MODE;

    /**
     * Field used to hold the migrating version
     */
    const MIGRATING_VERSION = 'MigratingVersion';

    /**
     * Field used to hold flag indicating the next write should be without a new version
     */
    const NEXT_WRITE_WITHOUT_VERSIONED = 'NextWriteWithoutVersioned';

    /**
     * Prevents delete() from creating a _Versions record (in case this must be deferred)
     * Best used with suppressDeleteVersion()
     */
    const DELETE_WRITES_VERSION_DISABLED = 'DeleteWritesVersionDisabled';

    /**
     * Ensure versioned page doesn't attempt to virtualise these non-db fields
     *
     * @config
     * @var array
     */
    private static $non_virtual_fields = [
        self::MIGRATING_VERSION,
        self::NEXT_WRITE_WITHOUT_VERSIONED,
        self::DELETE_WRITES_VERSION_DISABLED,
    ];

    /**
     * Additional database columns for the new
     * "_Versions" table. Used in {@link augmentDatabase()}
     * and all Versioned calls extending or creating
     * SELECT statements.
     *
     * @var array $db_for_versions_table
     */
    private static $db_for_versions_table = [
        "RecordID" => "Int",
        "Version" => "Int",
        "WasPublished" => "Boolean",
        "WasDeleted" => "Boolean",
        "WasDraft" => "Boolean",
        "AuthorID" => "Int",
        "PublisherID" => "Int"
    ];

    /**
     * Ensure versioned records cast extra fields properly
     *
     * @config
     * @var array
     */
    private static $casting = [
        "RecordID" => "Int",
        "WasPublished" => "Boolean",
        "WasDeleted" => "Boolean",
        "WasDraft" => "Boolean",
        "AuthorID" => "Int",
        "PublisherID" => "Int"
    ];

    /**
     * @var array
     * @config
     */
    private static $db = [
        'Version' => 'Int'
    ];

    /**
     * Used to enable or disable the prepopulation of the version number cache.
     * Defaults to true.
     *
     * @config
     * @var boolean
     */
    private static $prepopulate_versionnumber_cache = true;

    /**
     * Additional database indexes for the new
     * "_Versions" table. Used in {@link augmentDatabase()}.
     *
     * @var array $indexes_for_versions_table
     */
    private static $indexes_for_versions_table = [
        'RecordID_Version' => [
            'type' => 'index',
            'columns' => ['RecordID', 'Version'],
        ],
        'RecordID' => [
            'type' => 'index',
            'columns' => ['RecordID'],
        ],
        'Version' => [
            'type' => 'index',
            'columns' => ['Version'],
        ],
        'AuthorID' => [
            'type' => 'index',
            'columns' => ['AuthorID'],
        ],
        'PublisherID' => [
            'type' => 'index',
            'columns' => ['PublisherID'],
        ],
    ];


    /**
     * An array of DataObject extensions that may require versioning for extra tables
     * The array value is a set of suffixes to form these table names, assuming a preceding '_'.
     * E.g. if Extension1 creates a new table 'Class_suffix1'
     * and Extension2 the tables 'Class_suffix2' and 'Class_suffix3':
     *
     *  $versionableExtensions = array(
     *      'Extension1' => 'suffix1',
     *      'Extension2' => array('suffix2', 'suffix3'),
     *  );
     *
     * This can also be manipulated by updating the current loaded config
     *
     * SiteTree:
     *   versionableExtensions:
     *     - Extension1:
     *       - suffix1
     *       - suffix2
     *     - Extension2:
     *       - suffix1
     *       - suffix2
     *
     * or programatically:
     *
     *  Config::modify()->merge($this->owner->class, 'versionableExtensions',
     *  array('Extension1' => 'suffix1', 'Extension2' => array('suffix2', 'suffix3')));
     *
     *
     * Your extension must implement VersionableExtension interface in order to
     * apply custom tables for versioned.
     *
     * @config
     * @var array
     */
    private static $versionableExtensions = [];

    /**
     * Permissions necessary to view records outside of the live stage (e.g. archive / draft stage).
     *
     * @config
     * @var array
     */
    private static $non_live_permissions = ['CMS_ACCESS_LeftAndMain', 'CMS_ACCESS_CMSMain', 'VIEW_DRAFT_CONTENT'];

    /**
     * Use PHP's session storage for the "reading mode" and "unsecuredDraftSite",
     * instead of explicitly relying on the "stage" query parameter.
     * This is considered bad practice, since it can cause draft content
     * to leak under live URLs to unauthorised users, depending on HTTP cache settings.
     *
     * @config
     * @var bool
     */
    private static $use_session = false;

    /**
     * Reset static configuration variables to their default values.
     */
    public static function reset()
    {
        self::$reading_mode = '';
        Controller::curr()->getRequest()->getSession()->clear('readingMode');
    }

    /**
     * Amend freshly created DataQuery objects with versioned-specific
     * information.
     *
     * @param SQLSelect $query
     * @param DataQuery $dataQuery
     */
    public function augmentDataQueryCreation(SQLSelect &$query, DataQuery &$dataQuery)
    {
        // Convert reading mode to dataquery params and assign
        $args = ReadingMode::toDataQueryParams(Versioned::get_reading_mode());
        if ($args) {
            foreach ($args as $key => $value) {
                $dataQuery->setQueryParam($key, $value);
            }
        }
    }

    /**
     * Construct a new Versioned object.
     *
     * @var string $mode One of "StagedVersioned" or "Versioned".
     */
    public function __construct($mode = self::STAGEDVERSIONED)
    {
        if (!in_array($mode, [static::STAGEDVERSIONED, static::VERSIONED])) {
            throw new InvalidArgumentException("Invalid mode: {$mode}");
        }

        $this->mode = $mode;
    }

    /**
     * Get this record at a specific version
     *
     * @param int|string|null $from Version or stage to get at. Null mean returns self object
     * @return Versioned|DataObject
     */
    public function getAtVersion($from)
    {
        // Null implies return current version
        if (is_null($from)) {
            return $this->owner;
        }

        $baseClass = $this->owner->baseClass();
        $id = $this->owner->ID ?: $this->owner->OldID;

        // By version number
        if (is_numeric($from)) {
            return Versioned::get_version($baseClass, $id, $from);
        }

        // By stage
        return Versioned::get_by_stage($baseClass, $from)->byID($id);
    }

    /**
     * Get modified date for the given version
     *
     * @deprecated 4.2..5.0 Use getLastEditedAndStageForVersion instead
     * @param int $version
     * @return string
     */
    protected function getLastEditedForVersion($version)
    {
        Deprecation::notice('5.0', 'Use getLastEditedAndStageForVersion instead');
        $result = $this->getLastEditedAndStageForVersion($version);
        if ($result) {
            return reset($result);
        }
        return null;
    }

    /**
     * Get modified date and stage for the given version
     *
     * @param int $version
     * @return array A list containing 0 => LastEdited, 1 => Stage
     */
    protected function getLastEditedAndStageForVersion($version)
    {
        // Cache key
        $baseTable = $this->baseTable();
        $id = $this->owner->ID;
        $key = "{$baseTable}#{$id}/{$version}";

        // Check cache
        if (isset($this->versionModifiedCache[$key])) {
            return $this->versionModifiedCache[$key];
        }

        // Build query
        $table = "\"{$baseTable}_Versions\"";
        $query = SQLSelect::create(['"LastEdited"', '"WasPublished"'], $table)
            ->addWhere([
                "{$table}.\"RecordID\"" => $id,
                "{$table}.\"Version\"" => $version
            ]);
        $result = $query->execute()->record();
        if (!$result) {
            return null;
        }
        $list = [
            $result['LastEdited'],
            $result['WasPublished'] ? static::LIVE : static::DRAFT,
        ];
        $this->versionModifiedCache[$key] = $list;
        return $list;
    }

    /**
     * Updates query parameters of relations attached to versioned dataobjects
     *
     * @param array $params
     */
    public function updateInheritableQueryParams(&$params)
    {
        // Skip if versioned isn't set
        if (!isset($params['Versioned.mode'])) {
            return;
        }

        // Adjust query based on original selection criterea
        switch ($params['Versioned.mode']) {
            case 'all_versions':
            {
                // Versioned.mode === all_versions doesn't inherit very well, so default to stage
                $params['Versioned.mode'] = 'stage';
                $params['Versioned.stage'] = static::DRAFT;
                break;
            }
            case 'version':
            {
                // If we selected this object from a specific version, we need
                // to find the date this version was published, and ensure
                // inherited queries select from that date.
                $version = $params['Versioned.version'];
                $dateAndStage = $this->getLastEditedAndStageForVersion($version);

                // Filter related objects at the same date as this version
                unset($params['Versioned.version']);
                if ($dateAndStage) {
                    list($date, $stage) = $dateAndStage;
                    $params['Versioned.mode'] = 'archive';
                    $params['Versioned.date'] = $date;
                    $params['Versioned.stage'] = $stage;
                } else {
                    // Fallback to default
                    $params['Versioned.mode'] = 'stage';
                    $params['Versioned.stage'] = static::DRAFT;
                }
                break;
            }
        }
    }

    /**
     * Augment the the SQLSelect that is created by the DataQuery
     *
     * See {@see augmentLazyLoadFields} for lazy-loading applied prior to this.
     *
     * @param SQLSelect $query
     * @param DataQuery $dataQuery
     * @throws InvalidArgumentException
     */
    public function augmentSQL(SQLSelect $query, DataQuery $dataQuery = null)
    {
        // Ensure query mode exists
        $versionedMode = $dataQuery->getQueryParam('Versioned.mode');
        if (!$versionedMode) {
            return;
        }
        switch ($versionedMode) {
            case 'stage':
                $this->augmentSQLStage($query, $dataQuery);
                break;
            case 'stage_unique':
                $this->augmentSQLStageUnique($query, $dataQuery);
                break;
            case 'archive':
                $this->augmentSQLVersionedArchive($query, $dataQuery);
                break;
            case 'latest_versions':
                $this->augmentSQLVersionedLatest($query);
                break;
            case 'version':
                $this->augmentSQLVersionedVersion($query, $dataQuery);
                break;
            case 'all_versions':
                $this->augmentSQLVersionedAll($query);
                break;
            default:
                throw new InvalidArgumentException("Bad value for query parameter Versioned.mode: {$versionedMode}");
        }
    }

    /**
     * Reading a specific stage (Stage or Live)
     *
     * @param SQLSelect $query
     * @param DataQuery $dataQuery
     */
    protected function augmentSQLStage(SQLSelect $query, DataQuery $dataQuery)
    {
        if (!$this->hasStages()) {
            return;
        }
<<<<<<< HEAD
                $stage = $dataQuery->getQueryParam('Versioned.stage');
        if (!in_array($stage, [static::DRAFT, static::LIVE])) {
            throw new InvalidArgumentException("Invalid stage provided \"{$stage}\"");
        }
=======
        $stage = $dataQuery->getQueryParam('Versioned.stage');
        ReadingMode::validateStage($stage);
>>>>>>> 73d43740
        if ($stage === static::DRAFT) {
            return;
                }
                // Rewrite all tables to select from the live version
                foreach ($query->getFrom() as $table => $dummy) {
                    if (!$this->isTableVersioned($table)) {
                        continue;
                    }
                    $stageTable = $this->stageTable($table, $stage);
                    $query->renameTable($table, $stageTable);
                }
    }

    /**
     * Reading a specific stage, but only return items that aren't in any other stage
     *
     * @param SQLSelect $query
     * @param DataQuery $dataQuery
     */
    protected function augmentSQLStageUnique(SQLSelect $query, DataQuery $dataQuery)
    {
                if (!$this->hasStages()) {
            return;
                }
        // Set stage first
        $this->augmentSQLStage($query, $dataQuery);

        // Now exclude any ID from any other stage.
                $stage = $dataQuery->getQueryParam('Versioned.stage');
        $excludingStage = $stage === static::DRAFT ? static::LIVE : static::DRAFT;

        // Note that we double rename to avoid the regular stage rename
                // renaming all subquery references to be Versioned.stage
        $tempName = 'ExclusionarySource_' . $excludingStage;
        $excludingTable = $this->baseTable($excludingStage);
        $baseTable = $this->baseTable($stage);
        $query->addWhere("\"{$baseTable}\".\"ID\" NOT IN (SELECT \"ID\" FROM \"{$tempName}\")");
                    $query->renameTable($tempName, $excludingTable);
                }

    /**
     * Augment SQL to select from `_Versions` table instead.
     *
     * @param SQLSelect $query
     */
    protected function augmentSQLVersioned(SQLSelect $query)
    {
        $baseTable = $this->baseTable();
                foreach ($query->getFrom() as $alias => $join) {
                    if (!$this->isTableVersioned($alias)) {
                        continue;
                    }

                    if ($alias != $baseTable) {
                        // Make sure join includes version as well
                        $query->setJoinFilter(
                            $alias,
                            "\"{$alias}_Versions\".\"RecordID\" = \"{$baseTable}_Versions\".\"RecordID\""
                            . " AND \"{$alias}_Versions\".\"Version\" = \"{$baseTable}_Versions\".\"Version\""
                        );
                    }

                    // Rewrite all usages of `Table` to `Table_Versions`
                    $query->renameTable($alias, $alias . '_Versions');
            // However, add an alias back to the base table in case this must later be joined.
<<<<<<< HEAD
            // See ApplyVersionFilters for example which joins _Versioned back onto draft table.
                    $query->renameTable($alias . '_Draft', $alias);
                }
=======
            // See ApplyVersionFilters for example which joins _Versions back onto draft table.
            $query->renameTable($alias . '_Draft', $alias);
        }
>>>>>>> 73d43740

                // Add all <basetable>_Versions columns
                foreach (Config::inst()->get(static::class, 'db_for_versions_table') as $name => $type) {
                    $query->selectField(sprintf('"%s_Versions"."%s"', $baseTable, $name), $name);
                }

                // Alias the record ID as the row ID, and ensure ID filters are aliased correctly
                $query->selectField("\"{$baseTable}_Versions\".\"RecordID\"", "ID");
                $query->replaceText("\"{$baseTable}_Versions\".\"ID\"", "\"{$baseTable}_Versions\".\"RecordID\"");

                // However, if doing count, undo rewrite of "ID" column
                $query->replaceText(
                    "count(DISTINCT \"{$baseTable}_Versions\".\"RecordID\")",
                    "count(DISTINCT \"{$baseTable}_Versions\".\"ID\")"
                );

        // Filter deleted versions, which are all unqueryable
        $query->addWhere(["\"{$baseTable}_Versions\".\"WasDeleted\"" => 0]);
    }

    /**
     * Filter the versioned history by a specific date and archive stage
     *
     * @param SQLSelect $query
     * @param DataQuery $dataQuery
     */
    protected function augmentSQLVersionedArchive(SQLSelect $query, DataQuery $dataQuery)
    {
        $baseTable = $this->baseTable();
                        $date = $dataQuery->getQueryParam('Versioned.date');
                        if (!$date) {
                            throw new InvalidArgumentException("Invalid archive date");
                        }

        // Query against _Versions table first
        $this->augmentSQLVersioned($query);

        // Validate stage
        $stage = $dataQuery->getQueryParam('Versioned.stage');
        ReadingMode::validateStage($stage);

        // Filter on appropriate stage column in addition to date
        $stageColumn = $stage === static::LIVE
            ? 'WasPublished'
            : 'WasDraft';

        // Join on latest version filtered by date
        $query->addInnerJoin(
            <<<SQL
            (
            SELECT "{$baseTable}_Versions"."RecordID",
                MAX("{$baseTable}_Versions"."Version") AS "LatestVersion"
            FROM "{$baseTable}_Versions"
            WHERE "{$baseTable}_Versions"."LastEdited" <= ?
                AND "{$baseTable}_Versions"."{$stageColumn}" = 1
            GROUP BY "{$baseTable}_Versions"."RecordID"
            )                                
SQL
            ,
            <<<SQL
            "{$baseTable}_Versions_Latest"."RecordID" = "{$baseTable}_Versions"."RecordID"
            AND "{$baseTable}_Versions_Latest"."LatestVersion" = "{$baseTable}_Versions"."Version"
SQL
            ,
            "{$baseTable}_Versions_Latest",
            20,
            [$date]
        );
                    }

    /**
     * Return latest version instances, regardless of whether they are on a particular stage.
     * This provides "show all, including deleted" functonality.
     *
     * Note: latest_version ignores deleted versions, and will select the latest non-deleted
     * version.
     *
     * @param SQLSelect $query
     */
    protected function augmentSQLVersionedLatest(SQLSelect $query)
    {
        // Query against _Versions table first
        $this->augmentSQLVersioned($query);

        // Join and select only latest version
        $baseTable = $this->baseTable();
        $query->addInnerJoin(
            <<<SQL
            (
            SELECT "{$baseTable}_Versions"."RecordID",
                MAX("{$baseTable}_Versions"."Version") AS "LatestVersion"
            FROM "{$baseTable}_Versions"
            WHERE "{$baseTable}_Versions"."WasDeleted" = 0
            GROUP BY "{$baseTable}_Versions"."RecordID"
            )                                
SQL
            ,
            <<<SQL
            "{$baseTable}_Versions_Latest"."RecordID" = "{$baseTable}_Versions"."RecordID"
            AND "{$baseTable}_Versions_Latest"."LatestVersion" = "{$baseTable}_Versions"."Version"
SQL
            ,
            "{$baseTable}_Versions_Latest"
                        );
                    }

    /**
     * If selecting a specific version, filter it here
     *
     * @param SQLSelect $query
     * @param DataQuery $dataQuery
     */
    protected function augmentSQLVersionedVersion(SQLSelect $query, DataQuery $dataQuery)
    {
                        $version = $dataQuery->getQueryParam('Versioned.version');
                        if (!$version) {
                            throw new InvalidArgumentException("Invalid version");
                        }

        // Query against _Versions table first
        $this->augmentSQLVersioned($query);

        // Add filter on version field
        $baseTable = $this->baseTable();
                        $query->addWhere([
            "\"{$baseTable}_Versions\".\"Version\"" => $version,
                        ]);
                    }

    /**
     * If all versions are requested, ensure that records are sorted by this field
     *
     * @param SQLSelect $query
     */
    protected function augmentSQLVersionedAll(SQLSelect $query)
    {
        // Query against _Versions table first
        $this->augmentSQLVersioned($query);

        $baseTable = $this->baseTable();
        $query->addOrderBy("\"{$baseTable}_Versions\".\"Version\"");
                }

    /**
     * Determine if the given versioned table is a part of the sub-tree of the current dataobject
     * This helps prevent rewriting of other tables that get joined in, in particular, many_many tables
     *
     * @param string $table
     * @return bool True if this table should be versioned
     */
    protected function isTableVersioned($table)
    {
        $schema = DataObject::getSchema();
        $tableClass = $schema->tableClass($table);
        if (empty($tableClass)) {
            return false;
        }

        // Check that this class belongs to the same tree
        $baseClass = $schema->baseDataClass($this->owner);
        if (!is_a($tableClass, $baseClass, true)) {
            return false;
        }

        // Check that this isn't a derived table
        // (e.g. _Live, or a many_many table)
        $mainTable = $schema->tableName($tableClass);
        if ($mainTable !== $table) {
            return false;
        }

        return true;
    }

    /**
     * For lazy loaded fields requiring extra sql manipulation, ie versioning.
     *
     * @param SQLSelect $query
     * @param DataQuery $dataQuery
     * @param DataObject $dataObject
     */
    public function augmentLoadLazyFields(SQLSelect &$query, DataQuery &$dataQuery = null, $dataObject)
    {
        // The VersionedMode local variable ensures that this decorator only applies to
        // queries that have originated from the Versioned object, and have the Versioned
        // metadata set on the query object. This prevents regular queries from
        // accidentally querying the *_Versions tables.
        $versionedMode = $dataObject->getSourceQueryParam('Versioned.mode');
        $modesToAllowVersioning = ['all_versions', 'latest_versions', 'archive', 'version'];
        if (!empty($dataObject->Version) &&
            (!empty($versionedMode) && in_array($versionedMode, $modesToAllowVersioning))
        ) {
            // This will ensure that augmentSQL will select only the same version as the owner,
            // regardless of how this object was initially selected
            $versionColumn = $this->owner->getSchema()->sqlColumnForField($this->owner, 'Version');
            $dataQuery->where([
                $versionColumn => $dataObject->Version
            ]);
            $dataQuery->setQueryParam('Versioned.mode', 'all_versions');
        }
    }

    public function augmentDatabase()
    {
        $owner = $this->owner;
        $class = get_class($owner);
        $schema = $owner->getSchema();
        $baseTable = $this->baseTable();
        $classTable = $schema->tableName($owner);

        $isRootClass = $class === $owner->baseClass();

        // Build a list of suffixes whose tables need versioning
        $allSuffixes = [];
        $versionableExtensions = $owner->config()->get('versionableExtensions');
        if (count($versionableExtensions)) {
            foreach ($versionableExtensions as $versionableExtension => $suffixes) {
                if ($owner->hasExtension($versionableExtension)) {
                    foreach ((array)$suffixes as $suffix) {
                        $allSuffixes[$suffix] = $versionableExtension;
                    }
                }
            }
        }

        // Add the default table with an empty suffix to the list (table name = class name)
        $allSuffixes[''] = null;

        foreach ($allSuffixes as $suffix => $extension) {
            // Check tables for this build
            if ($suffix) {
                $suffixBaseTable = "{$baseTable}_{$suffix}";
                $suffixTable = "{$classTable}_{$suffix}";
            } else {
                $suffixBaseTable = $baseTable;
                $suffixTable = $classTable;
            }

            $fields = $schema->databaseFields($class, false);
            unset($fields['ID']);
            if ($fields) {
                $options = Config::inst()->get($class, 'create_table_options');
                $indexes = $schema->databaseIndexes($class, false);
                $extensionClass = $allSuffixes[$suffix];
                if ($suffix && ($extension = $owner->getExtensionInstance($extensionClass))) {
                    if (!$extension instanceof VersionableExtension) {
                        throw new LogicException(
                            "Extension {$extensionClass} must implement VersionableExtension"
                        );
                    }
                    // Allow versionable extension to customise table fields and indexes
                    try {
                        $extension->setOwner($owner);
                        if ($extension->isVersionedTable($suffixTable)) {
                            $extension->updateVersionableFields($suffix, $fields, $indexes);
                        }
                    } finally {
                        $extension->clearOwner();
                    }
                }

                // Build _Live table
                if ($this->hasStages()) {
                    $liveTable = $this->stageTable($suffixTable, static::LIVE);
                    DB::require_table($liveTable, $fields, $indexes, false, $options);
                }

                // Build _Versions table
                //Unique indexes will not work on versioned tables, so we'll convert them to standard indexes:
                $nonUniqueIndexes = $this->uniqueToIndex($indexes);
                if ($isRootClass) {
                    // Create table for all versions
                    $versionFields = array_merge(
                        Config::inst()->get(static::class, 'db_for_versions_table'),
                        (array)$fields
                    );
                    $versionIndexes = array_merge(
                        Config::inst()->get(static::class, 'indexes_for_versions_table'),
                        (array)$nonUniqueIndexes
                    );
                } else {
                    // Create fields for any tables of subclasses
                    $versionFields = array_merge(
                        [
                            "RecordID" => "Int",
                            "Version" => "Int",
                        ],
                        (array)$fields
                    );
                    $versionIndexes = array_merge(
                        [
                            'RecordID_Version' => [
                                'type' => 'unique',
                                'columns' => ['RecordID', 'Version']
                            ],
                            'RecordID' => [
                                'type' => 'index',
                                'columns' => ['RecordID'],
                            ],
                            'Version' => [
                                'type' => 'index',
                                'columns' => ['Version'],
                            ],
                        ],
                        (array)$nonUniqueIndexes
                    );
                }

                // Cleanup any orphans
                $this->cleanupVersionedOrphans("{$suffixBaseTable}_Versions", "{$suffixTable}_Versions");

                // Build versions table
                DB::require_table("{$suffixTable}_Versions", $versionFields, $versionIndexes, true, $options);
            } else {
                DB::dont_require_table("{$suffixTable}_Versions");
                if ($this->hasStages()) {
                    $liveTable = $this->stageTable($suffixTable, static::LIVE);
                    DB::dont_require_table($liveTable);
                }
            }
        }
    }

    /**
     * Cleanup orphaned records in the _Versions table
     *
     * @param string $baseTable base table to use as authoritative source of records
     * @param string $childTable Sub-table to clean orphans from
     */
    protected function cleanupVersionedOrphans($baseTable, $childTable)
    {
        // Avoid if disabled
        if ($this->owner->config()->get('versioned_orphans_disabled')) {
            return;
        }

        // Skip if tables are the same (ignore case)
        if (strcasecmp($childTable, $baseTable) === 0) {
            return;
        }

        // Skip if child table doesn't exist
        // If it does, ensure query case matches found case
        $tables = DB::get_schema()->tableList();
        if (!array_key_exists(strtolower($childTable), $tables)) {
            return;
        }
        $childTable = $tables[strtolower($childTable)];

        // Select all orphaned version records
        $orphanedQuery = SQLSelect::create()
            ->selectField("\"{$childTable}\".\"ID\"")
            ->setFrom("\"{$childTable}\"");

        // If we have a parent table limit orphaned records
        // to only those that exist in this
        if (array_key_exists(strtolower($baseTable), $tables)) {
            // Ensure we match db table case
            $baseTable = $tables[strtolower($baseTable)];
            $orphanedQuery
                ->addLeftJoin(
                    $baseTable,
                    "\"{$childTable}\".\"RecordID\" = \"{$baseTable}\".\"RecordID\"
					AND \"{$childTable}\".\"Version\" = \"{$baseTable}\".\"Version\""
                )
                ->addWhere("\"{$baseTable}\".\"ID\" IS NULL");
        }

        $count = $orphanedQuery->count();
        if ($count > 0) {
            DB::alteration_message("Removing {$count} orphaned versioned records", "deleted");
            $ids = $orphanedQuery->execute()->column();
            foreach ($ids as $id) {
                DB::prepared_query("DELETE FROM \"{$childTable}\" WHERE \"ID\" = ?", [$id]);
            }
        }
    }

    /**
     * Helper for augmentDatabase() to find unique indexes and convert them to non-unique
     *
     * @param array $indexes The indexes to convert
     * @return array $indexes
     */
    private function uniqueToIndex($indexes)
    {
        foreach ($indexes as &$spec) {
            if ($spec['type'] === 'unique') {
                $spec['type'] = 'index';
            }
        }
        return $indexes;
    }

    /**
     * Generates a ($table)_version DB manipulation and injects it into the current $manipulation
     *
     * @param array $manipulation Source manipulation data
     * @param string $class Class
     * @param string $table Table Table for this class
     * @param int $recordID ID of record to version
     * @param array|string $stages Stage or array of affected stages
     * @param bool $isDelete Set to true of version is created from a deletion
     */
    protected function augmentWriteVersioned(&$manipulation, $class, $table, $recordID, $stages, $isDelete = false)
    {
        $schema = DataObject::getSchema();
        $baseDataClass = $schema->baseDataClass($class);
        $baseDataTable = $schema->tableName($baseDataClass);

        // Set up a new entry in (table)_Versions
        $newManipulation = [
            "command" => "insert",
            "fields" => isset($manipulation[$table]['fields']) ? $manipulation[$table]['fields'] : [],
            "class" => $class,
        ];

        // Add any extra, unchanged fields to the version record.
        if (!$isDelete) {
        $data = DB::prepared_query("SELECT * FROM \"{$table}\" WHERE \"ID\" = ?", [$recordID])->record();
        if ($data) {
            $fields = $schema->databaseFields($class, false);
            if (is_array($fields)) {
                $data = array_intersect_key($data, $fields);

                foreach ($data as $k => $v) {
                    // If the value is not set at all in the manipulation currently, use the existing value from the database
                    if (!array_key_exists($k, $newManipulation['fields'])) {
                        $newManipulation['fields'][$k] = $v;
                    }
                }
            }
        }
        }

        // Ensure that the ID is instead written to the RecordID field
        $newManipulation['fields']['RecordID'] = $recordID;
        unset($newManipulation['fields']['ID']);

        // Generate next version ID to use
        $nextVersion = 0;
        if ($recordID) {
            $nextVersion = DB::prepared_query(
                "SELECT MAX(\"Version\") + 1
				FROM \"{$baseDataTable}_Versions\" WHERE \"RecordID\" = ?",
                [$recordID]
            )->value();
        }
        $nextVersion = $nextVersion ?: 1;

        if ($class === $baseDataClass) {
            // Write AuthorID for baseclass
            if ((Security::getCurrentUser())) {
                $userID = Security::getCurrentUser()->ID;
            } else {
                $userID = 0;
            }
            $wasPublished = (int)in_array(static::LIVE, (array)$stages);
            $wasDraft = (int)in_array(static::DRAFT, (array)$stages);
            $newManipulation['fields'] = array_merge(
                $newManipulation['fields'],
                [
                    'AuthorID' => $userID,
                    'PublisherID' => $wasPublished ? $userID : 0,
                    'WasPublished' => $wasPublished,
                    'WasDraft' => $wasDraft,
                    'WasDeleted' => (int)$isDelete,
                ]
            );

            // Update main table version if not previously known
            if (isset($manipulation[$table]['fields'])) {
            $manipulation[$table]['fields']['Version'] = $nextVersion;
        }
        }

        // Update _Versions table manipulation
        $newManipulation['fields']['Version'] = $nextVersion;
        $manipulation["{$table}_Versions"] = $newManipulation;
    }

    /**
     * Rewrite the given manipulation to update the selected (non-default) stage
     *
     * @param array $manipulation Source manipulation data
     * @param string $table Name of table
     * @param int $recordID ID of record to version
     */
    protected function augmentWriteStaged(&$manipulation, $table, $recordID)
    {
        // If the record has already been inserted in the (table), get rid of it.
        if ($manipulation[$table]['command'] == 'insert') {
            DB::prepared_query(
                "DELETE FROM \"{$table}\" WHERE \"ID\" = ?",
                [$recordID]
            );
        }

        $newTable = $this->stageTable($table, Versioned::get_stage());
        $manipulation[$newTable] = $manipulation[$table];
    }

    /**
     * Adds a WasDeleted=1 version entry for this record, and records any stages
     * the deletion applies to
     *
     * @param string[]|string $stages Stage or array of affected stages
     */
    protected function createDeletedVersion($stages = [])
    {
        // Skip if suppressed by parent delete
        if (!$this->getDeleteWritesVersion()) {
            return;
        }
        // Prepare manipulation
        $baseTable = $this->owner->baseTable();
        $now = DBDatetime::now()->Rfc2822();
        // Ensure all fixed_fields are specified
        $manipulation = [
            $baseTable => [
                'fields' => [
                    'ID' => $this->owner->ID,
                    'LastEdited' => $now,
                    'Created' => $this->owner->Created ?: $now,
                    'ClassName' => $this->owner->ClassName,
                ],
            ],
        ];
        // Prepare "deleted" augment write
        $this->augmentWriteVersioned(
            $manipulation,
            $this->owner->baseClass(),
            $baseTable,
            $this->owner->ID,
            $stages,
            true
        );
        unset($manipulation[$baseTable]);
        $this->owner->extend('augmentWriteDeletedVersion', $manipulation, $stages);
        DB::manipulate($manipulation);
    }

    public function augmentWrite(&$manipulation)
    {
        // get Version number from base data table on write
        $version = null;
        $owner = $this->owner;
        $baseDataTable = DataObject::getSchema()->baseDataTable($owner);
        $migratingVersion = $this->getMigratingVersion();
        if (isset($manipulation[$baseDataTable]['fields'])) {
            if ($migratingVersion) {
                $manipulation[$baseDataTable]['fields']['Version'] = $migratingVersion;
            }
            if (isset($manipulation[$baseDataTable]['fields']['Version'])) {
                $version = $manipulation[$baseDataTable]['fields']['Version'];
            }
        }

        // Update all tables
        $thisVersion = null;
        $tables = array_keys($manipulation);
        foreach ($tables as $table) {
            // Make sure that the augmented write is being applied to a table that can be versioned
            $class = isset($manipulation[$table]['class']) ? $manipulation[$table]['class'] : null;
            if (!$class || !$this->canBeVersioned($class)) {
                unset($manipulation[$table]);
                continue;
            }

            // Get ID field
            $id = $manipulation[$table]['id']
                ? $manipulation[$table]['id']
                : $manipulation[$table]['fields']['ID'];
            if (!$id) {
                user_error("Couldn't find ID in " . var_export($manipulation[$table], true), E_USER_ERROR);
            }

            if ($version < 0 || $this->getNextWriteWithoutVersion()) {
                // Putting a Version of -1 is a signal to leave the version table alone, despite their being no version
                unset($manipulation[$table]['fields']['Version']);
            } else {
                // All writes are to draft, only live affect both
                $stages = static::get_stage() === static::LIVE
                    ? [self::DRAFT, self::LIVE]
                    : [self::DRAFT];
                $this->augmentWriteVersioned($manipulation, $class, $table, $id, $stages, false);
            }

            // Remove "Version" column from subclasses of baseDataClass
            if (!$this->hasVersionField($table)) {
                unset($manipulation[$table]['fields']['Version']);
            }

            // Grab a version number - it should be the same across all tables.
            if (isset($manipulation[$table]['fields']['Version'])) {
                $thisVersion = $manipulation[$table]['fields']['Version'];
            }

            // If we're editing Live, then write to (table)_Live as well as (table)
            if ($this->hasStages() && static::get_stage() === static::LIVE) {
                $this->augmentWriteStaged($manipulation, $table, $id);
            }
        }

        // Clear the migration flag
        if ($migratingVersion) {
            $this->setMigratingVersion(null);
        }

        // Add the new version # back into the data object, for accessing
        // after this write
        if ($thisVersion !== null) {
            $owner->Version = str_replace("'", "", $thisVersion);
        }
    }

    /**
     * Perform a write without affecting the version table.
     * On objects without versioning.
     *
     * @return int The ID of the record
     */
    public function writeWithoutVersion()
    {
        $this->setNextWriteWithoutVersion(true);

        return $this->owner->write();
    }

    /**
     *
     */
    public function onAfterWrite()
    {
        $this->setNextWriteWithoutVersion(false);
    }

    /**
     * Check if next write is without version
     *
     * @return bool
     */
    public function getNextWriteWithoutVersion()
    {
        return $this->owner->getField(self::NEXT_WRITE_WITHOUT_VERSIONED);
    }

    /**
     * Set if next write should be without version or not
     *
     * @param bool $flag
     * @return DataObject owner
     */
    public function setNextWriteWithoutVersion($flag)
    {
        return $this->owner->setField(self::NEXT_WRITE_WITHOUT_VERSIONED, $flag);
    }

    /**
     * Check if delete() should write _Version rows or not
     *
     * @return bool
     */
    public function getDeleteWritesVersion()
    {
        return !$this->owner->getField(self::DELETE_WRITES_VERSION_DISABLED);
    }

    /**
     * Set if delete() should write _Version rows
     *
     * @param bool $flag
     * @return DataObject owner
     */
    public function setDeleteWritesVersion($flag)
    {
        return $this->owner->setField(self::DELETE_WRITES_VERSION_DISABLED, !$flag);
    }

    /**
     * Helper method to safely suppress delete callback
     *
     * @param callable $callback
     * @return mixed Result of $callback()
     */
    protected function suppressDeletedVersion($callback)
    {
        $original = $this->getDeleteWritesVersion();
        try {
            $this->setDeleteWritesVersion(false);
            return $callback();
        } finally {
            $this->setDeleteWritesVersion($original);
        }
    }

    /**
     * If a write was skipped, then we need to ensure that we don't leave a
     * migrateVersion() value lying around for the next write.
     */
    public function onAfterSkippedWrite()
    {
        $this->setMigratingVersion(null);
    }

    /**
     * This function should return true if the current user can publish this record.
     * It can be overloaded to customise the security model for an application.
     *
     * Denies permission if any of the following conditions is true:
     * - canPublish() on any extension returns false
     * - canEdit() returns false
     *
     * @param Member $member
     * @return bool True if the current user can publish this record.
     */
    public function canPublish($member = null)
    {
        if (!$member) {
            $member = Security::getCurrentUser();
        }

        if (Permission::checkMember($member, "ADMIN")) {
            return true;
        }

        // Standard mechanism for accepting permission changes from extensions
        $owner = $this->owner;
        $extended = $owner->extendedCan('canPublish', $member);
        if ($extended !== null) {
            return $extended;
        }

        // Default to relying on edit permission
        return $owner->canEdit($member);
    }

    protected function extendCanPublish()
    {
        // prevent canPublish() from extending itself
        return null;
    }

    /**
     * Check if the current user can delete this record from live
     *
     * @param null $member
     * @return mixed
     */
    public function canUnpublish($member = null)
    {
        if (!$member) {
            $member = Security::getCurrentUser();
        }

        if (Permission::checkMember($member, "ADMIN")) {
            return true;
        }

        // Standard mechanism for accepting permission changes from extensions
        $owner = $this->owner;
        $extended = $owner->extendedCan('canUnpublish', $member);
        if ($extended !== null) {
            return $extended;
        }

        // Default to relying on canPublish
        return $owner->canPublish($member);
    }

    protected function extendCanUnpublish()
    {
        // prevent canUnpublish() extending itself
        return null;
    }

    /**
     * Check if the current user is allowed to archive this record.
     * If extended, ensure that both canDelete and canUnpublish are extended also
     *
     * @param Member $member
     * @return bool
     */
    public function canArchive($member = null)
    {
        if (!$member) {
            $member = Security::getCurrentUser();
        }

        // Standard mechanism for accepting permission changes from extensions
        $owner = $this->owner;
        $extended = $owner->extendedCan('canArchive', $member);
        if ($extended !== null) {
            return $extended;
        }

        // Admin permissions allow
        if (Permission::checkMember($member, "ADMIN")) {
            return true;
        }

        // Check if this record can be deleted from stage
        if (!$owner->canDelete($member)) {
            return false;
        }

        // Check if we can delete from live
        if (!$owner->canUnpublish($member)) {
            return false;
        }

        return true;
    }

    protected function extendCanArchive()
    {
        // Prevent canArchive() extending itself
        return null;
    }

    /**
     * Check if the user can revert this record to live
     *
     * @param Member $member
     * @return bool
     */
    public function canRevertToLive($member = null)
    {
        $owner = $this->owner;

        // Can't revert if not on live
        if (!$owner->isPublished()) {
            return false;
        }

        if (!$member) {
            $member = Security::getCurrentUser();
        }

        if (Permission::checkMember($member, "ADMIN")) {
            return true;
        }

        // Standard mechanism for accepting permission changes from extensions
        $extended = $owner->extendedCan('canRevertToLive', $member);
        if ($extended !== null) {
            return $extended;
        }

        // Default to canEdit
        return $owner->canEdit($member);
    }

    protected function extendCanRevertToLive()
    {
        // Prevent canRevertToLive() extending itself
        return null;
    }

    /**
     * Extend permissions to include additional security for objects that are not published to live.
     *
     * @param Member $member
     * @return bool|null
     */
    public function canView($member = null)
    {
        // Invoke default version-gnostic canView
        if ($this->owner->canViewVersioned($member) === false) {
            return false;
        }
        return null;
    }

    /**
     * Determine if there are any additional restrictions on this object for the given reading version.
     *
     * Override this in a subclass to customise any additional effect that Versioned applies to canView.
     *
     * This is expected to be called by canView, and thus is only responsible for denying access if
     * the default canView would otherwise ALLOW access. Thus it should not be called in isolation
     * as an authoritative permission check.
     *
     * This has the following extension points:
     *  - canViewDraft is invoked if Mode = stage and Stage = stage
     *  - canViewArchived is invoked if Mode = archive
     *
     * @param Member $member
     * @return bool False is returned if the current viewing mode denies visibility
     */
    public function canViewVersioned($member = null)
    {
        // Bypass when live stage
        $owner = $this->owner;

        // Bypass if site is unsecured
        if (!self::get_draft_site_secured()) {
            return true;
        }

        // Get reading mode from source query (or current mode)
        $readingParams = $owner->getSourceQueryParams()
            // Guess record mode from current reading mode instead
            ?: ReadingMode::toDataQueryParams(static::get_reading_mode());

        // If this is the live record we can view it
        if (isset($readingParams["Versioned.mode"])
            && $readingParams["Versioned.mode"] === 'stage'
            && $readingParams["Versioned.stage"] === static::LIVE
        ) {
            return true;
        }

        // Bypass if record doesn't have a live stage
        if (!$this->hasStages()) {
            return true;
        }

        // If we weren't definitely loaded from live, and we can't view non-live content, we need to
        // check to make sure this version is the live version and so can be viewed
        $latestVersion = Versioned::get_versionnumber_by_stage(get_class($owner), static::LIVE, $owner->ID);
        if ($latestVersion == $owner->Version) {
            // Even if this is loaded from a non-live stage, this is the live version
            return true;
        }

        // If stages are synchronised treat this as the live stage
        if (!$this->stagesDiffer()) {
            return true;
        }

        // Extend versioned behaviour
        $extended = $owner->extendedCan('canViewNonLive', $member);
        if ($extended !== null) {
            return (bool)$extended;
        }

        // Fall back to default permission check
        $permissions = Config::inst()->get(get_class($owner), 'non_live_permissions');
        $check = Permission::checkMember($member, $permissions);
        return (bool)$check;
    }

    /**
     * Determines canView permissions for the latest version of this object on a specific stage.
     * Usually the stage is read from {@link Versioned::current_stage()}.
     *
     * This method should be invoked by user code to check if a record is visible in the given stage.
     *
     * This method should not be called via ->extend('canViewStage'), but rather should be
     * overridden in the extended class.
     *
     * @param string $stage
     * @param Member $member
     * @return bool
     */
    public function canViewStage($stage = self::LIVE, $member = null)
    {
        return static::withVersionedMode(function () use ($stage, $member) {
        Versioned::set_stage($stage);

        $owner = $this->owner;
        $versionFromStage = DataObject::get(get_class($owner))->byID($owner->ID);

        return $versionFromStage ? $versionFromStage->canView($member) : false;
        });
    }

    /**
     * Determine if a class is supporting the Versioned extensions (e.g.
     * $table_Versions does exists).
     *
     * @param string $class Class name
     * @return boolean
     */
    public function canBeVersioned($class)
    {
        return ClassInfo::exists($class)
            && is_subclass_of($class, DataObject::class)
            && DataObject::getSchema()->classHasTable($class);
    }

    /**
     * Check if a certain table has the 'Version' field.
     *
     * @param string $table Table name
     *
     * @return boolean Returns false if the field isn't in the table, true otherwise
     */
    public function hasVersionField($table)
    {
        // Base table has version field
        $class = DataObject::getSchema()->tableClass($table);
        return $class === DataObject::getSchema()->baseDataClass($class);
    }

    /**
     * @param string $table
     *
     * @return string
     */
    public function extendWithSuffix($table)
    {
        $owner = $this->owner;
        $versionableExtensions = $owner->config()->get('versionableExtensions');

        if (count($versionableExtensions)) {
            foreach ($versionableExtensions as $versionableExtension => $suffixes) {
                if ($owner->hasExtension($versionableExtension)) {
                    /** @var VersionableExtension|Extension $ext */
                    $ext = $owner->getExtensionInstance($versionableExtension);
                    try {
                        $ext->setOwner($owner);
                        $table = $ext->extendWithSuffix($table);
                    } finally {
                        $ext->clearOwner();
                    }
                }
            }
        }

        return $table;
    }

    /**
     * Determines if the current draft version is the same as live or rather, that there are no outstanding draft changes
     *
     * @return bool
     */
    public function latestPublished()
    {
        $id = $this->owner->ID ?: $this->owner->OldID;
        if (!$id) {
            return false;
        }
        if (!$this->hasStages()) {
            return true;
        }
        $draftVersion = static::get_versionnumber_by_stage($this->owner, Versioned::DRAFT, $id);
        $liveVersion = static::get_versionnumber_by_stage($this->owner, Versioned::LIVE, $id);
        return $draftVersion === $liveVersion;
    }

    /**
     * Publishes this object to Live, but doesn't publish owned objects.
     *
     * User code should call {@see canPublish()} prior to invoking this method.
     *
     * @return bool True if publish was successful
     */
    public function publishSingle()
    {
        $owner = $this->owner;
            // get the last published version
            $original = null;
        if ($this->isPublished()) {
            $original = self::get_by_stage($owner->baseClass(), self::LIVE)
                ->byID($owner->ID);
        }

        // Publish it
        $owner->invokeWithExtensions('onBeforePublish', $original);
        $owner->writeToStage(static::LIVE);
        $owner->invokeWithExtensions('onAfterPublish', $original);
        return true;
    }

    /**
     * Removes the record from both live and stage
     *
     * User code should call {@see canArchive()} prior to invoking this method.
     *
     * @return bool Success
     */
    public function doArchive()
    {
        $owner = $this->owner;
        $owner->invokeWithExtensions('onBeforeArchive', $this);
        $owner->deleteFromChangeSets();
        // Unpublish without creating deleted version
        $this->suppressDeletedVersion(function () use ($owner) {
        $owner->doUnpublish();
        $owner->deleteFromStage(static::DRAFT);
        });
        // Create deleted version in both stages
        $this->createDeletedVersion([
            static::LIVE,
            static::DRAFT,
        ]);
        $owner->invokeWithExtensions('onAfterArchive', $this);
        return true;
    }

    /**
     * Removes this record from the live site
     *
     * User code should call {@see canUnpublish()} prior to invoking this method.
     *
     * @return bool Flag whether the unpublish was successful
     */
    public function doUnpublish()
    {
        $owner = $this->owner;
        // Skip if this record isn't saved
        if (!$owner->isInDB()) {
            return false;
        }

        // Skip if this record isn't on live
        if (!$owner->isPublished()) {
            return false;
        }

        $owner->invokeWithExtensions('onBeforeUnpublish');

        // Modify in isolated mode
        static::withVersionedMode(function () use ($owner) {
        static::set_stage(static::LIVE);

        // This way our ID won't be unset
        $clone = clone $owner;
        $clone->delete();
        });

        $owner->invokeWithExtensions('onAfterUnpublish');
        return true;
    }

    public function onAfterDelete()
    {
        // Create deleted record for current stage
        $this->createDeletedVersion(static::get_stage());
    }

    /**
     * Determine if this object is published, and has any published owners.
     * If this is true, a warning should be shown before this is published.
     *
     * Note: This method returns false if the object itself is unpublished,
     * since owners are only considered on the same stage as the record itself.
     *
     * @return bool
     */
    public function hasPublishedOwners()
    {
        if (!$this->isPublished()) {
            return false;
        }
        // Count live owners
        /** @var Versioned|RecursivePublishable|DataObject $liveRecord */
        $liveRecord = static::get_by_stage(get_class($this->owner), Versioned::LIVE)->byID($this->owner->ID);
        return $liveRecord->findOwners(false)->count() > 0;
    }

    /**
     * Revert the draft changes: replace the draft content with the content on live
     *
     * User code should call {@see canRevertToLive()} prior to invoking this method.
     *
     * @return bool True if the revert was successful
     */
    public function doRevertToLive()
    {
        $owner = $this->owner;
        $owner->invokeWithExtensions('onBeforeRevertToLive');
        $owner->rollbackRecursive(static::LIVE);
        $owner->invokeWithExtensions('onAfterRevertToLive');
        return true;
    }

    /**
     * @deprecated 1.2..2.0 This extension method is redundant and will be removed
     */
    public function onAfterRevertToLive()
    {
    }

    /**
     * Move a database record from one stage to the other.
     *
     * @param int|string|null $fromStage Place to copy from.  Can be either a stage name or a version number.
     * Null copies current object to stage
     * @param string $toStage Place to copy to.  Must be a stage name.
     * @param bool $createNewVersion [DEPRECATED] This parameter is ignored, as copying to stage should always
     * create a new version.
     */
    public function copyVersionToStage($fromStage, $toStage, $createNewVersion = true)
    {
        // Disallow $createNewVersion = false
        if (!$createNewVersion) {
            Deprecation::notice('5.0', 'copyVersionToStage no longer allows $createNewVersion to be false');
            $createNewVersion = true;
        }
        $owner = $this->owner;
        $owner->invokeWithExtensions('onBeforeVersionedPublish', $fromStage, $toStage, $createNewVersion);

        // Get at specific version
        $from = $this->getAtVersion($fromStage);
        if (!$from) {
            $baseClass = $owner->baseClass();
            throw new InvalidArgumentException("Can't find {$baseClass}#{$owner->ID} in stage {$fromStage}");
        }

        $from->writeToStage($toStage);
        $owner->invokeWithExtensions('onAfterVersionedPublish', $fromStage, $toStage, $createNewVersion);
    }

    /**
     * Get version migrated to
     *
     * @return int|null
     */
    public function getMigratingVersion()
    {
        return $this->owner->getField(self::MIGRATING_VERSION);
    }

    /**
     * Set the migrating version.
     *
     * @param string $version The version.
     * @return DataObject Owner
     */
    public function setMigratingVersion($version)
    {
        return $this->owner->setField(self::MIGRATING_VERSION, $version);
    }

    /**
     * Compare two stages to see if they're different.
     *
     * Only checks the version numbers, not the actual content.
     *
     * @return bool
     */
    public function stagesDiffer()
    {
        if (func_num_args() > 0) {
            Deprecation::notice('5.0', 'Versioned only has two stages and stagesDiffer no longer requires parameters');
        }
        $id = $this->owner->ID ?: $this->owner->OldID;
        if (!$id || !$this->hasStages()) {
            return false;
        }

        $draftVersion = static::get_versionnumber_by_stage($this->owner, Versioned::DRAFT, $id);
        $liveVersion = static::get_versionnumber_by_stage($this->owner, Versioned::LIVE, $id);
        return $draftVersion !== $liveVersion;
    }

    /**
     * Return all versions of the current object
     *
     * @return DataList
     */
    public function Versions()
    {
        $id = $this->owner->ID ?: $this->owner->OldID;
        $class = get_class($this->owner);
        return Versioned::get_all_versions($class, $id);
    }

    /**
     * Compare two version, and return the diff between them.
     *
     * @param string $from The version to compare from.
     * @param string $to The version to compare to.
     *
     * @return DataObject
     */
    public function compareVersions($from, $to)
    {
        $owner = $this->owner;
        $fromRecord = Versioned::get_version(get_class($owner), $owner->ID, $from);
        $toRecord = Versioned::get_version(get_class($owner), $owner->ID, $to);

        $diff = new DataDifferencer($fromRecord, $toRecord);

        return $diff->diffedData();
    }

    /**
     * Return the base table - the class that directly extends DataObject.
     *
     * Protected so it doesn't conflict with DataObject::baseTable()
     *
     * @param string $stage
     * @return string
     */
    protected function baseTable($stage = null)
    {
        $baseTable = $this->owner->baseTable();
        return $this->stageTable($baseTable, $stage);
    }

    /**
     * Given a table and stage determine the table name.
     *
     * Note: Stages this asset does not exist in will default to the draft table.
     *
     * @param string $table Main table
     * @param string $stage
     * @return string Staged table name
     */
    public function stageTable($table, $stage)
    {
        if ($this->hasStages() && $stage === static::LIVE) {
            return "{$table}_{$stage}";
        }
        return $table;
    }

    //-----------------------------------------------------------------------------------------------//


    /**
     * Determine if the current user is able to set the given site stage / archive
     *
     * @param HTTPRequest $request
     * @return bool
     */
    public static function can_choose_site_stage($request)
    {
        // Request is allowed if stage isn't being modified
        if ((!$request->getVar('stage') || $request->getVar('stage') === static::LIVE)
            && !$request->getVar('archiveDate')
        ) {
            return true;
        }

        // Request is allowed if unsecuredDraftSite is enabled
        if (!static::get_draft_site_secured()) {
            return true;
        }

        // Predict if choose_site_stage() will allow unsecured draft assignment by session
        if (Config::inst()->get(static::class, 'use_session') && $request->getSession()->get('unsecuredDraftSite')) {
            return true;
        }

        // Check permissions with member ID in session.
        $member = Security::getCurrentUser();
        $permissions = Config::inst()->get(get_called_class(), 'non_live_permissions');
        return $member && Permission::checkMember($member, $permissions);
    }

    /**
     * Choose the stage the site is currently on.
     *
     * If $_GET['stage'] is set, then it will use that stage, and store it in
     * the session.
     *
     * if $_GET['archiveDate'] is set, it will use that date, and store it in
     * the session.
     *
     * If neither of these are set, it checks the session, otherwise the stage
     * is set to 'Live'.
     * @param HTTPRequest $request
     */
    public static function choose_site_stage(HTTPRequest $request)
    {
        $mode = static::get_default_reading_mode();

        // Check any pre-existing session mode
        $useSession = Config::inst()->get(static::class, 'use_session');
        $updateSession = false;
        if ($useSession) {
            // Boot reading mode from session
            $mode = $request->getSession()->get('readingMode') ?: $mode;

            // Set draft site security if disabled for this session
            if ($request->getSession()->get('unsecuredDraftSite')) {
                static::set_draft_site_secured(false);
        }
        }

        // Verify if querystring contains valid reading mode
        $queryMode = ReadingMode::fromQueryString($request->getVars());
        if ($queryMode) {
            $mode = $queryMode;
            $updateSession = true;
        }

        // Save reading mode
        Versioned::set_reading_mode($mode);

        // Set mode if session enabled
        if ($useSession && $updateSession) {
            $request->getSession()->set('readingMode', $mode);
        }

        if (!headers_sent() && !Director::is_cli()) {
            if (Versioned::get_stage() === static::LIVE) {
                // clear the cookie if it's set
                if (Cookie::get('bypassStaticCache')) {
                    Cookie::force_expiry('bypassStaticCache', null, null, false, true /* httponly */);
                }
            } else {
                // set the cookie if it's cleared
                if (!Cookie::get('bypassStaticCache')) {
                    Cookie::set('bypassStaticCache', '1', 0, null, null, false, true /* httponly */);
                }
            }
        }
    }

    /**
     * Set the current reading mode.
     *
     * @param string $mode
     */
    public static function set_reading_mode($mode)
    {
        self::$reading_mode = $mode;
    }

    /**
     * Get the current reading mode.
     *
     * @return string
     */
    public static function get_reading_mode()
    {
        return self::$reading_mode;
    }

    /**
     * Get the current reading stage.
     *
     * @return string
     */
    public static function get_stage()
    {
        $parts = explode('.', Versioned::get_reading_mode());

        if ($parts[0] == 'Stage') {
            return $parts[1];
        }
        return null;
    }

    /**
     * Get the current archive date.
     *
     * @return string
     */
    public static function current_archived_date()
    {
        $parts = explode('.', Versioned::get_reading_mode());
        if ($parts[0] == 'Archive') {
            return $parts[1];
        }
        return null;
    }

    /**
     * Get the current archive stage.
     *
     * @return string
     */
    public static function current_archived_stage()
    {
        $parts = explode('.', Versioned::get_reading_mode());
        if (sizeof($parts) === 3 && $parts[0] == 'Archive') {
            return $parts[2];
        }
        return static::DRAFT;
    }

    /**
     * Set the reading stage.
     *
     * @param string $stage New reading stage.
     * @throws InvalidArgumentException
     */
    public static function set_stage($stage)
    {
        ReadingMode::validateStage($stage);
        static::set_reading_mode('Stage.' . $stage);
    }

    /**
     * Replace default mode.
     * An non-default mode should be specified via querystring arguments.
     *
     * @param string $mode
     */
    public static function set_default_reading_mode($mode)
    {
        self::$default_reading_mode = $mode;
    }

    /**
     * Get default reading mode
     *
     * @return string
     */
    public static function get_default_reading_mode()
    {
        return self::$default_reading_mode ?: self::DEFAULT_MODE;
    }

    /**
     * Check if draft site should be secured.
     * Can be turned off if draft site unauthenticated
     *
     * @return bool
     */
    public static function get_draft_site_secured()
    {
        if (isset(static::$is_draft_site_secured)) {
            return (bool)static::$is_draft_site_secured;
        }
        // Config default
        return (bool)Config::inst()->get(self::class, 'draft_site_secured');
    }

    /**
     * Set if the draft site should be secured or not
     *
     * @param bool $secured
     */
    public static function set_draft_site_secured($secured)
    {
        static::$is_draft_site_secured = $secured;
    }

    /**
     * Set the reading archive date.
     *
     * @param string $date New reading archived date.
     * @param string $stage Set stage
     */
    public static function reading_archived_date($date, $stage = self::DRAFT)
    {
        ReadingMode::validateStage($stage);
        Versioned::set_reading_mode('Archive.' . $date . '.' . $stage);
    }

    /**
     * Get a singleton instance of a class in the given stage.
     *
     * @param string $class The name of the class.
     * @param string $stage The name of the stage.
     * @param string $filter A filter to be inserted into the WHERE clause.
     * @param boolean $cache Use caching.
     * @param string $sort A sort expression to be inserted into the ORDER BY clause.
     *
     * @return DataObject
     */
    public static function get_one_by_stage($class, $stage, $filter = '', $cache = true, $sort = '')
    {
        return static::withVersionedMode(function () use ($class, $stage, $filter, $cache, $sort) {
            Versioned::set_stage($stage);
            return DataObject::get_one($class, $filter, $cache, $sort);
        });
        }

    /**
     * Gets the current version number of a specific record.
     *
     * @param string $class Class to search
     * @param string $stage Stage name
     * @param int $id ID of the record
     * @param bool $cache Set to true to turn on cache
     * @return int|null Return the version number, or null if not on this stage
     */
    public static function get_versionnumber_by_stage($class, $stage, $id, $cache = true)
    {
        ReadingMode::validateStage($stage);
        $baseClass = DataObject::getSchema()->baseDataClass($class);
        $stageTable = DataObject::getSchema()->tableName($baseClass);
        if ($stage === static::LIVE) {
            $stageTable .= "_{$stage}";
        }

        // cached call
        if ($cache && isset(self::$cache_versionnumber[$baseClass][$stage][$id])) {
            return self::$cache_versionnumber[$baseClass][$stage][$id] ?: null;
        }

        // get version as performance-optimized SQL query (gets called for each record in the sitetree)
        $version = DB::prepared_query(
            "SELECT \"Version\" FROM \"$stageTable\" WHERE \"ID\" = ?",
            [$id]
        )->value();

        // cache value (if required)
        if ($cache) {
            if (!isset(self::$cache_versionnumber[$baseClass])) {
                self::$cache_versionnumber[$baseClass] = [];
            }

            if (!isset(self::$cache_versionnumber[$baseClass][$stage])) {
                self::$cache_versionnumber[$baseClass][$stage] = [];
            }

            // Internally store nulls as 0
            self::$cache_versionnumber[$baseClass][$stage][$id] = $version ?: 0;
        }

        return $version ?: null;
    }

    /**
     * Pre-populate the cache for Versioned::get_versionnumber_by_stage() for
     * a list of record IDs, for more efficient database querying.  If $idList
     * is null, then every record will be pre-cached.
     *
     * @param string $class
     * @param string $stage
     * @param array $idList
     */
    public static function prepopulate_versionnumber_cache($class, $stage, $idList = null)
    {
        ReadingMode::validateStage($stage);
        if (!Config::inst()->get(static::class, 'prepopulate_versionnumber_cache')) {
            return;
        }
        $filter = "";
        $parameters = [];
        if ($idList) {
            // Validate the ID list
            foreach ($idList as $id) {
                if (!is_numeric($id)) {
                    user_error(
                        "Bad ID passed to Versioned::prepopulate_versionnumber_cache() in \$idList: " . $id,
                        E_USER_ERROR
                    );
                }
            }
            $filter = 'WHERE "ID" IN ('.DB::placeholders($idList).')';
            $parameters = $idList;
        }

        /** @var Versioned|DataObject $singleton */
        $singleton = DataObject::singleton($class);
        $baseClass = $singleton->baseClass();
        $baseTable = $singleton->baseTable();
        $stageTable = $singleton->stageTable($baseTable, $stage);

        $versions = DB::prepared_query("SELECT \"ID\", \"Version\" FROM \"$stageTable\" $filter", $parameters)->map();

        foreach ($versions as $id => $version) {
            self::$cache_versionnumber[$baseClass][$stage][$id] = $version;
        }
    }

    /**
     * Get a set of class instances by the given stage.
     *
     * @param string $class The name of the class.
     * @param string $stage The name of the stage.
     * @param string $filter A filter to be inserted into the WHERE clause.
     * @param string $sort A sort expression to be inserted into the ORDER BY clause.
     * @param string $join Deprecated, use leftJoin($table, $joinClause) instead
     * @param int $limit A limit on the number of records returned from the database.
     * @param string $containerClass The container class for the result set (default is DataList)
     *
     * @return DataList A modified DataList designated to the specified stage
     */
    public static function get_by_stage(
        $class,
        $stage,
        $filter = '',
        $sort = '',
        $join = '',
        $limit = null,
        $containerClass = DataList::class
    ) {
        ReadingMode::validateStage($stage);
        $result = DataObject::get($class, $filter, $sort, $join, $limit, $containerClass);
        return $result->setDataQueryParam([
            'Versioned.mode' => 'stage',
            'Versioned.stage' => $stage
        ]);
    }

    /**
     * Delete this record from the given stage
     *
     * @param string $stage
     */
    public function deleteFromStage($stage)
    {
        ReadingMode::validateStage($stage);
        $owner = $this->owner;
        static::withVersionedMode(function () use ($stage, $owner) {
        Versioned::set_stage($stage);
        $clone = clone $owner;
        $clone->delete();
        });

        // Fix the version number cache (in case you go delete from stage and then check ExistsOnLive)
        $baseClass = $owner->baseClass();
        self::$cache_versionnumber[$baseClass][$stage][$owner->ID] = null;
    }

    /**
     * Write the given record to the given stage.
     * Note: If writing to live, this will write to stage as well.
     *
     * @param string $stage
     * @param boolean $forceInsert
     * @return int The ID of the record
     */
    public function writeToStage($stage, $forceInsert = false)
    {
        ReadingMode::validateStage($stage);
        $owner = $this->owner;
        return static::withVersionedMode(function () use ($stage, $forceInsert, $owner) {
            $oldParams = $owner->getSourceQueryParams();
            try {
                // Lazy load and reset version in current stage prior to resetting write stage
        $owner->forceChange();
                $owner->Version = null;

                // Migrate stage prior to write
                Versioned::set_stage($stage);
                $owner->setSourceQueryParam('Versioned.mode', 'stage');
                $owner->setSourceQueryParam('Versioned.stage', $stage);

                // Write
                $owner->invokeWithExtensions('onBeforeWriteToStage', $toStage, $forceInsert);
                return $owner->write(false, $forceInsert);
            } finally {
                // Revert global state
                $owner->invokeWithExtensions('onAfterWriteToStage', $toStage, $forceInsert);
                $owner->setSourceQueryParams($oldParams);
            }
        });
    }

    /**
     * Roll the draft version of this record to match the published record.
     * Caution: Doesn't overwrite the object properties with the rolled back version.
     *
     * {@see doRevertToLive()} to reollback to live
     *
     * @deprecated 4.2..5.0 Use rollbackRecursive() instead
     * @param int $version Version number
     */
    public function doRollbackTo($version)
    {
        Deprecation::notice('5.0', 'Use rollbackRecursive() instead');
        $owner = $this->owner;
        $owner->extend('onBeforeRollback', $version);
        $owner->rollbackRecursive($version);
        $owner->extend('onAfterRollback', $version);
    }

    /**
     * @deprecated 1.2..2.0 This extension method is redundant and will be removed
     */
    public function onAfterRollback()
    {
    }

    /**
     * Recursively rollback draft to the given version. This will also rollback any owned objects
     * at that point in time to the same date. Objects which didn't exist (or weren't attached)
     * to the record at the target point in time will be "unlinked", which dis-associates
     * the record without requiring a hard deletion.
     *
     * @param int|string|null $version Version ID or Versioned::LIVE to rollback from live.
     * Pass in null to rollback to the current object
     * @return DataObject|Versioned The object rolled back
     */
    public function rollbackRecursive($version = null)
    {
        $owner = $this->owner;
        $owner->invokeWithExtensions('onBeforeRollbackRecursive', $version);
        $owner->rollbackSingle($version);

        // Rollback relations on this item (works on unversioned records too)
        $rolledBackOwner = $this->getAtVersion($version);
        if ($rolledBackOwner) {
            $rolledBackOwner->rollbackRelations($version);
        }

        // Unlink any objects disowned as a result of this action
        // I.e. objects which aren't owned anymore by this record, but are by the old draft record
        $rolledBackOwner->unlinkDisownedObjects($rolledBackOwner, Versioned::DRAFT);
        $rolledBackOwner->invokeWithExtensions('onAfterRollbackRecursive', $version);

        // Get rolled back version on draft
        return $this->getAtVersion(Versioned::DRAFT);
    }

    /**
     * Rollback draft to a given version
     *
     * @param int|string|null $version Version ID or Versioned::LIVE to rollback from live.
     * Null to rollback current owner object.
     */
    public function rollbackSingle($version)
    {
        // Validate $version and safely cast
        if (isset($version) && !is_numeric($version) && $version !== self::LIVE) {
            throw new InvalidArgumentException("Invalid rollback source version $version");
        }
        if (isset($version) && is_numeric($version)) {
            $version = (int)$version;
        }
        // Copy version between stage
        $owner = $this->owner;
        $owner->invokeWithExtensions('onBeforeRollbackSingle', $version);
        $owner->copyVersionToStage($version, self::DRAFT);
        $owner->invokeWithExtensions('onAfterRollbackSingle', $version);
    }

    /**
     * Return the latest version of the given record.
     *
     * @param string $class
     * @param int $id
     * @return DataObject
     */
    public static function get_latest_version($class, $id)
    {
        $baseClass = DataObject::getSchema()->baseDataClass($class);
        $list = DataList::create($baseClass)
            ->setDataQueryParam("Versioned.mode", "latest_versions");

        return $list->byID($id);
    }

    /**
     * Returns whether the current record is the latest one.
     *
     * @todo Performance - could do this directly via SQL.
     *
     * @see get_latest_version()
     * @see latestPublished
     *
     * @return boolean
     */
    public function isLatestVersion()
    {
        $owner = $this->owner;
        if (!$owner->isInDB()) {
            return false;
        }

        /** @var Versioned|DataObject $version */
        $version = static::get_latest_version(get_class($owner), $owner->ID);
        return ($version->Version == $owner->Version);
    }

    /**
     * Returns whether the current record's version is the current live/published version
     *
     * @return bool
     */
    public function isLiveVersion()
    {
        $id = $this->owner->ID ?: $this->owner->OldID;
        if (!$id || !$this->isPublished()) {
            return false;
        }

        $liveVersionNumber = static::get_versionnumber_by_stage($this->owner, Versioned::LIVE, $id);
        return $liveVersionNumber == $this->owner->Version;
    }

    /**
     * Returns whether the current record's version is the current draft/modified version
     *
     * @return bool
     */
    public function isLatestDraftVersion()
    {
        $id = $this->owner->ID ?: $this->owner->OldID;
        if (!$id || !$this->isOnDraft()) {
            return false;
        }

        $draftVersionNumber = static::get_versionnumber_by_stage($this->owner, Versioned::DRAFT, $id);
        return $draftVersionNumber == $this->owner->Version;
    }

    /**
     * Check if this record exists on live
     *
     * @return bool
     */
    public function isPublished()
    {
        $id = $this->owner->ID ?: $this->owner->OldID;
        if (!$id) {
            return false;
        }

        // Non-staged objects are considered "published" if saved
        if (!$this->hasStages()) {
            return true;
        }

        $liveVersion = static::get_versionnumber_by_stage($this->owner, Versioned::LIVE, $id);
        return (bool)$liveVersion;
    }

    /**
     * Check if page doesn't exist on any stage, but used to be
     *
     * @return bool
     */
    public function isArchived()
    {
        $id = $this->owner->ID ?: $this->owner->OldID;
        return $id && !$this->isOnDraft() && !$this->isPublished();
    }

    /**
     * Check if this record exists on the draft stage
     *
     * @return bool
     */
    public function isOnDraft()
    {
        $id = $this->owner->ID ?: $this->owner->OldID;
        if (!$id) {
            return false;
        }
        if (!$this->hasStages()) {
            return true;
        }

        $draftVersion = static::get_versionnumber_by_stage($this->owner, Versioned::DRAFT, $id);
        return (bool)$draftVersion;
    }

    /**
     * Compares current draft with live version, and returns true if no draft version of this page exists  but the page
     * is still published (eg, after triggering "Delete from draft site" in the CMS).
     *
     * @return bool
     */
    public function isOnLiveOnly()
    {
        return $this->isPublished() && !$this->isOnDraft();
    }

    /**
     * Compares current draft with live version, and returns true if no live version exists, meaning the page was never
     * published.
     *
     * @return bool
     */
    public function isOnDraftOnly()
    {
        return $this->isOnDraft() && !$this->isPublished();
    }

    /**
     * Compares current draft with live version, and returns true if these versions differ, meaning there have been
     * unpublished changes to the draft site.
     *
     * @return bool
     */
    public function isModifiedOnDraft()
    {
        return $this->isOnDraft() && $this->stagesDiffer();
    }

    /**
     * Return the equivalent of a DataList::create() call, querying the latest
     * version of each record stored in the (class)_Versions tables.
     *
     * In particular, this will query deleted records as well as active ones.
     *
     * @param string $class
     * @param string $filter
     * @param string $sort
     * @return DataList
     */
    public static function get_including_deleted($class, $filter = "", $sort = "")
    {
        $list = DataList::create($class)
            ->where($filter)
            ->sort($sort)
            ->setDataQueryParam("Versioned.mode", "latest_versions");

        return $list;
    }

    /**
     * Return the specific version of the given id.
     *
     * Caution: The record is retrieved as a DataObject, but saving back
     * modifications via write() will create a new version, rather than
     * modifying the existing one.
     *
     * @param string $class
     * @param int $id
     * @param int $version
     *
     * @return DataObject
     */
    public static function get_version($class, $id, $version)
    {
        $baseClass = DataObject::getSchema()->baseDataClass($class);
        $list = DataList::create($baseClass)
            ->setDataQueryParam([
                "Versioned.mode" => 'version',
                "Versioned.version" => $version
            ]);

        return $list->byID($id);
    }

    /**
     * Return a list of all versions for a given id.
     *
     * @param string $class
     * @param int $id
     *
     * @return DataList
     */
    public static function get_all_versions($class, $id)
    {
        $list = DataList::create($class)
            ->filter('ID', $id)
            ->setDataQueryParam('Versioned.mode', 'all_versions');

        return $list;
    }

    /**
     * @param array $labels
     */
    public function updateFieldLabels(&$labels)
    {
        $labels['Versions'] = _t(__CLASS__ . '.has_many_Versions', 'Versions', 'Past Versions of this record');
    }

    /**
     * @param FieldList $fields
     */
    public function updateCMSFields(FieldList $fields)
    {
        // remove the version field from the CMS as this should be left
        // entirely up to the extension (not the cms user).
        $fields->removeByName('Version');
    }

    /**
     * Ensure version ID is reset to 0 on duplicate
     *
     * @param DataObject $source Record this was duplicated from
     * @param bool $doWrite
     */
    public function onBeforeDuplicate($source, $doWrite)
    {
        $this->owner->Version = 0;
    }

    public function flushCache()
    {
        self::$cache_versionnumber = [];
        $this->versionModifiedCache = [];
    }

    /**
     * Return a piece of text to keep DataObject cache keys appropriately specific.
     *
     * @return string
     */
    public function cacheKeyComponent()
    {
        return 'versionedmode-'.static::get_reading_mode();
    }

    /**
     * Returns an array of possible stages.
     *
     * @return array
     */
    public function getVersionedStages()
    {
        if ($this->hasStages()) {
            return [static::DRAFT, static::LIVE];
        } else {
            return [static::DRAFT];
        }
    }

    public static function get_template_global_variables()
    {
        return [
            'CurrentReadingMode' => 'get_reading_mode'
        ];
    }

    /**
     * Check if this object has stages
     *
     * @return bool True if this object is staged
     */
    public function hasStages()
    {
        return $this->mode === static::STAGEDVERSIONED;
    }

    /**
     * Get author of this record.
     * Note: Only works on records selected via Versions()
     *
     * @return Member|null
     */
    public function Author()
    {
        if (!$this->owner->AuthorID) {
            return null;
        }
        /** @var Member $member */
        $member = Member::get()->byID($this->owner->AuthorID);
        return $member;
    }

    /**
     * Get publisher of this record.
     * Note: Only works on records selected via Versions()
     *
     * @return Member|null
     */
    public function Publisher()
    {
        if (!$this->owner->PublisherID) {
            return null;
        }
        /** @var Member $member */
        $member = Member::get()->byID($this->owner->PublisherID);
        return $member;
    }

    /**
     * Invoke a callback which may modify reading mode, but ensures this mode is restored
     * after completion, without modifying global state.
     *
     * The desired reading mode should be set by the callback directly
     *
     * @param callable $callback
     * @return mixed Result of $callback
     */
    public static function withVersionedMode($callback)
    {
        $origReadingMode = static::get_reading_mode();
        try {
            return $callback();
        } finally {
            static::set_reading_mode($origReadingMode);
        }
    }
}<|MERGE_RESOLUTION|>--- conflicted
+++ resolved
@@ -502,26 +502,19 @@
         if (!$this->hasStages()) {
             return;
         }
-<<<<<<< HEAD
-                $stage = $dataQuery->getQueryParam('Versioned.stage');
-        if (!in_array($stage, [static::DRAFT, static::LIVE])) {
-            throw new InvalidArgumentException("Invalid stage provided \"{$stage}\"");
-        }
-=======
         $stage = $dataQuery->getQueryParam('Versioned.stage');
         ReadingMode::validateStage($stage);
->>>>>>> 73d43740
         if ($stage === static::DRAFT) {
             return;
-                }
-                // Rewrite all tables to select from the live version
-                foreach ($query->getFrom() as $table => $dummy) {
-                    if (!$this->isTableVersioned($table)) {
-                        continue;
-                    }
-                    $stageTable = $this->stageTable($table, $stage);
-                    $query->renameTable($table, $stageTable);
-                }
+        }
+        // Rewrite all tables to select from the live version
+        foreach ($query->getFrom() as $table => $dummy) {
+            if (!$this->isTableVersioned($table)) {
+                continue;
+            }
+            $stageTable = $this->stageTable($table, $stage);
+            $query->renameTable($table, $stageTable);
+        }
     }
 
     /**
@@ -532,24 +525,24 @@
      */
     protected function augmentSQLStageUnique(SQLSelect $query, DataQuery $dataQuery)
     {
-                if (!$this->hasStages()) {
+        if (!$this->hasStages()) {
             return;
-                }
+        }
         // Set stage first
         $this->augmentSQLStage($query, $dataQuery);
 
         // Now exclude any ID from any other stage.
-                $stage = $dataQuery->getQueryParam('Versioned.stage');
+        $stage = $dataQuery->getQueryParam('Versioned.stage');
         $excludingStage = $stage === static::DRAFT ? static::LIVE : static::DRAFT;
 
         // Note that we double rename to avoid the regular stage rename
-                // renaming all subquery references to be Versioned.stage
+        // renaming all subquery references to be Versioned.stage
         $tempName = 'ExclusionarySource_' . $excludingStage;
         $excludingTable = $this->baseTable($excludingStage);
         $baseTable = $this->baseTable($stage);
         $query->addWhere("\"{$baseTable}\".\"ID\" NOT IN (SELECT \"ID\" FROM \"{$tempName}\")");
-                    $query->renameTable($tempName, $excludingTable);
-                }
+        $query->renameTable($tempName, $excludingTable);
+    }
 
     /**
      * Augment SQL to select from `_Versions` table instead.
@@ -559,47 +552,41 @@
     protected function augmentSQLVersioned(SQLSelect $query)
     {
         $baseTable = $this->baseTable();
-                foreach ($query->getFrom() as $alias => $join) {
-                    if (!$this->isTableVersioned($alias)) {
-                        continue;
-                    }
-
-                    if ($alias != $baseTable) {
-                        // Make sure join includes version as well
-                        $query->setJoinFilter(
-                            $alias,
-                            "\"{$alias}_Versions\".\"RecordID\" = \"{$baseTable}_Versions\".\"RecordID\""
-                            . " AND \"{$alias}_Versions\".\"Version\" = \"{$baseTable}_Versions\".\"Version\""
-                        );
-                    }
-
-                    // Rewrite all usages of `Table` to `Table_Versions`
-                    $query->renameTable($alias, $alias . '_Versions');
+        foreach ($query->getFrom() as $alias => $join) {
+            if (!$this->isTableVersioned($alias)) {
+                continue;
+            }
+
+            if ($alias != $baseTable) {
+                // Make sure join includes version as well
+                $query->setJoinFilter(
+                    $alias,
+                    "\"{$alias}_Versions\".\"RecordID\" = \"{$baseTable}_Versions\".\"RecordID\""
+                    . " AND \"{$alias}_Versions\".\"Version\" = \"{$baseTable}_Versions\".\"Version\""
+                );
+            }
+
+            // Rewrite all usages of `Table` to `Table_Versions`
+            $query->renameTable($alias, $alias . '_Versions');
             // However, add an alias back to the base table in case this must later be joined.
-<<<<<<< HEAD
             // See ApplyVersionFilters for example which joins _Versioned back onto draft table.
-                    $query->renameTable($alias . '_Draft', $alias);
-                }
-=======
-            // See ApplyVersionFilters for example which joins _Versions back onto draft table.
             $query->renameTable($alias . '_Draft', $alias);
         }
->>>>>>> 73d43740
-
-                // Add all <basetable>_Versions columns
-                foreach (Config::inst()->get(static::class, 'db_for_versions_table') as $name => $type) {
-                    $query->selectField(sprintf('"%s_Versions"."%s"', $baseTable, $name), $name);
-                }
-
-                // Alias the record ID as the row ID, and ensure ID filters are aliased correctly
-                $query->selectField("\"{$baseTable}_Versions\".\"RecordID\"", "ID");
-                $query->replaceText("\"{$baseTable}_Versions\".\"ID\"", "\"{$baseTable}_Versions\".\"RecordID\"");
-
-                // However, if doing count, undo rewrite of "ID" column
-                $query->replaceText(
-                    "count(DISTINCT \"{$baseTable}_Versions\".\"RecordID\")",
-                    "count(DISTINCT \"{$baseTable}_Versions\".\"ID\")"
-                );
+
+        // Add all <basetable>_Versions columns
+        foreach (Config::inst()->get(static::class, 'db_for_versions_table') as $name => $type) {
+            $query->selectField(sprintf('"%s_Versions"."%s"', $baseTable, $name), $name);
+        }
+
+        // Alias the record ID as the row ID, and ensure ID filters are aliased correctly
+        $query->selectField("\"{$baseTable}_Versions\".\"RecordID\"", "ID");
+        $query->replaceText("\"{$baseTable}_Versions\".\"ID\"", "\"{$baseTable}_Versions\".\"RecordID\"");
+
+        // However, if doing count, undo rewrite of "ID" column
+        $query->replaceText(
+            "count(DISTINCT \"{$baseTable}_Versions\".\"RecordID\")",
+            "count(DISTINCT \"{$baseTable}_Versions\".\"ID\")"
+        );
 
         // Filter deleted versions, which are all unqueryable
         $query->addWhere(["\"{$baseTable}_Versions\".\"WasDeleted\"" => 0]);
@@ -614,10 +601,10 @@
     protected function augmentSQLVersionedArchive(SQLSelect $query, DataQuery $dataQuery)
     {
         $baseTable = $this->baseTable();
-                        $date = $dataQuery->getQueryParam('Versioned.date');
-                        if (!$date) {
-                            throw new InvalidArgumentException("Invalid archive date");
-                        }
+        $date = $dataQuery->getQueryParam('Versioned.date');
+        if (!$date) {
+            throw new InvalidArgumentException("Invalid archive date");
+        }
 
         // Query against _Versions table first
         $this->augmentSQLVersioned($query);
@@ -653,7 +640,7 @@
             20,
             [$date]
         );
-                    }
+    }
 
     /**
      * Return latest version instances, regardless of whether they are on a particular stage.
@@ -688,8 +675,8 @@
 SQL
             ,
             "{$baseTable}_Versions_Latest"
-                        );
-                    }
+        );
+    }
 
     /**
      * If selecting a specific version, filter it here
@@ -699,20 +686,20 @@
      */
     protected function augmentSQLVersionedVersion(SQLSelect $query, DataQuery $dataQuery)
     {
-                        $version = $dataQuery->getQueryParam('Versioned.version');
-                        if (!$version) {
-                            throw new InvalidArgumentException("Invalid version");
-                        }
+        $version = $dataQuery->getQueryParam('Versioned.version');
+        if (!$version) {
+            throw new InvalidArgumentException("Invalid version");
+        }
 
         // Query against _Versions table first
         $this->augmentSQLVersioned($query);
 
         // Add filter on version field
         $baseTable = $this->baseTable();
-                        $query->addWhere([
+        $query->addWhere([
             "\"{$baseTable}_Versions\".\"Version\"" => $version,
-                        ]);
-                    }
+        ]);
+    }
 
     /**
      * If all versions are requested, ensure that records are sorted by this field
@@ -726,7 +713,7 @@
 
         $baseTable = $this->baseTable();
         $query->addOrderBy("\"{$baseTable}_Versions\".\"Version\"");
-                }
+    }
 
     /**
      * Determine if the given versioned table is a part of the sub-tree of the current dataobject

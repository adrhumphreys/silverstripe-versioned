<?php

namespace SilverStripe\Versioned;

use InvalidArgumentException;
use LogicException;
use SilverStripe\Control\Controller;
use SilverStripe\Control\Cookie;
use SilverStripe\Control\Director;
use SilverStripe\Control\HTTPRequest;
use SilverStripe\Core\ClassInfo;
use SilverStripe\Core\Config\Config;
use SilverStripe\Core\Extension;
use SilverStripe\Core\Resettable;
use SilverStripe\Dev\Deprecation;
use SilverStripe\Forms\FieldList;
use SilverStripe\ORM\ArrayList;
use SilverStripe\ORM\DataExtension;
use SilverStripe\ORM\DataList;
use SilverStripe\ORM\DataObject;
use SilverStripe\ORM\DataQuery;
use SilverStripe\ORM\DB;
use SilverStripe\ORM\Queries\SQLSelect;
use SilverStripe\ORM\Queries\SQLUpdate;
use SilverStripe\Security\Member;
use SilverStripe\Security\Permission;
use SilverStripe\Security\Security;
use SilverStripe\View\TemplateGlobalProvider;

/**
 * The Versioned extension allows your DataObjects to have several versions,
 * allowing you to rollback changes and view history. An example of this is
 * the pages used in the CMS.
 *
 * Note: This extension relies on the object also having the {@see Ownership} extension applied.
 *
 * @property int $Version
 * @property DataObject|RecursivePublishable|Versioned $owner
 */
class Versioned extends DataExtension implements TemplateGlobalProvider, Resettable
{
    /**
     * Versioning mode for this object.
     * Note: Not related to the current versioning mode in the state / session
     * Will be one of 'StagedVersioned' or 'Versioned';
     *
     * @var string
     */
    protected $mode;

    /**
     * The default reading mode
     */
    const DEFAULT_MODE = 'Stage.Live';

    /**
     * Constructor arg to specify that staging is active on this record.
     * 'Staging' implies that 'Versioning' is also enabled.
     */
    const STAGEDVERSIONED = 'StagedVersioned';

    /**
     * Constructor arg to specify that versioning only is active on this record.
     */
    const VERSIONED = 'Versioned';

    /**
     * The Public stage.
     */
    const LIVE = 'Live';

    /**
     * The draft (default) stage
     */
    const DRAFT = 'Stage';

    /**
     * A cache used by get_versionnumber_by_stage().
     * Clear through {@link flushCache()}.
     * version (int)0 means not on this stage.
     *
     * @var array
     */
    protected static $cache_versionnumber;

    /**
     * Cache of version to modified dates for this object
     *
     * @var array
     */
    protected $versionModifiedCache = [];

    /**
     * Current reading mode
     *
     * @var string
     */
    protected static $reading_mode = null;

    /**
     * Field used to hold the migrating version
     */
    const MIGRATING_VERSION = 'MigratingVersion';

    /**
     * Field used to hold flag indicating the next write should be without a new version
     */
    const NEXT_WRITE_WITHOUT_VERSIONED = 'NextWriteWithoutVersioned';

    /**
     * Ensure versioned page doesn't attempt to virtualise these non-db fields
     *
     * @config
     * @var array
     */
    private static $non_virtual_fields = [
        self::MIGRATING_VERSION,
        self::NEXT_WRITE_WITHOUT_VERSIONED,
    ];

    /**
     * Additional database columns for the new
     * "_Versions" table. Used in {@link augmentDatabase()}
     * and all Versioned calls extending or creating
     * SELECT statements.
     *
     * @var array $db_for_versions_table
     */
    private static $db_for_versions_table = [
        "RecordID" => "Int",
        "Version" => "Int",
        "WasPublished" => "Boolean",
        "AuthorID" => "Int",
        "PublisherID" => "Int"
    ];

    /**
     * @var array
     * @config
     */
    private static $db = [
        'Version' => 'Int'
    ];

    /**
     * Used to enable or disable the prepopulation of the version number cache.
     * Defaults to true.
     *
     * @config
     * @var boolean
     */
    private static $prepopulate_versionnumber_cache = true;

    /**
     * Additional database indexes for the new
     * "_Versions" table. Used in {@link augmentDatabase()}.
     *
     * @var array $indexes_for_versions_table
     */
    private static $indexes_for_versions_table = [
        'RecordID_Version' => [
            'type' => 'index',
            'columns' => ['RecordID', 'Version'],
        ],
        'RecordID' => [
            'type' => 'index',
            'columns' => ['RecordID'],
        ],
        'Version' => [
            'type' => 'index',
            'columns' => ['Version'],
        ],
        'AuthorID' => [
            'type' => 'index',
            'columns' => ['AuthorID'],
        ],
        'PublisherID' => [
            'type' => 'index',
            'columns' => ['PublisherID'],
        ],
    ];


    /**
     * An array of DataObject extensions that may require versioning for extra tables
     * The array value is a set of suffixes to form these table names, assuming a preceding '_'.
     * E.g. if Extension1 creates a new table 'Class_suffix1'
     * and Extension2 the tables 'Class_suffix2' and 'Class_suffix3':
     *
     *  $versionableExtensions = array(
     *      'Extension1' => 'suffix1',
     *      'Extension2' => array('suffix2', 'suffix3'),
     *  );
     *
     * This can also be manipulated by updating the current loaded config
     *
     * SiteTree:
     *   versionableExtensions:
     *     - Extension1:
     *       - suffix1
     *       - suffix2
     *     - Extension2:
     *       - suffix1
     *       - suffix2
     *
     * or programatically:
     *
     *  Config::modify()->merge($this->owner->class, 'versionableExtensions',
     *  array('Extension1' => 'suffix1', 'Extension2' => array('suffix2', 'suffix3')));
     *
     *
     * Your extension must implement VersionableExtension interface in order to
     * apply custom tables for versioned.
     *
     * @config
     * @var array
     */
    private static $versionableExtensions = [];

    /**
     * Permissions necessary to view records outside of the live stage (e.g. archive / draft stage).
     *
     * @config
     * @var array
     */
    private static $non_live_permissions = ['CMS_ACCESS_LeftAndMain', 'CMS_ACCESS_CMSMain', 'VIEW_DRAFT_CONTENT'];

    /**
     * Reset static configuration variables to their default values.
     */
    public static function reset()
    {
        self::$reading_mode = '';
        Controller::curr()->getRequest()->getSession()->clear('readingMode');
    }

    /**
     * Amend freshly created DataQuery objects with versioned-specific
     * information.
     *
     * @param SQLSelect $query
     * @param DataQuery $dataQuery
     */
    public function augmentDataQueryCreation(SQLSelect &$query, DataQuery &$dataQuery)
    {
        $parts = explode('.', Versioned::get_reading_mode());

        if ($parts[0] == 'Archive') {
            $dataQuery->setQueryParam('Versioned.mode', 'archive');
            $dataQuery->setQueryParam('Versioned.date', $parts[1]);
        } elseif ($parts[0] == 'Stage' && $this->hasStages()) {
            $dataQuery->setQueryParam('Versioned.mode', 'stage');
            $dataQuery->setQueryParam('Versioned.stage', $parts[1]);
        }
    }

    /**
     * Construct a new Versioned object.
     *
     * @var string $mode One of "StagedVersioned" or "Versioned".
     */
    public function __construct($mode = self::STAGEDVERSIONED)
    {
        // Handle deprecated behaviour
        if ($mode === 'Stage' && func_num_args() === 1) {
            Deprecation::notice("5.0", "Versioned now takes a mode as a single parameter");
            $mode = static::VERSIONED;
        } elseif (is_array($mode) || func_num_args() > 1) {
            Deprecation::notice("5.0", "Versioned now takes a mode as a single parameter");
            $mode = func_num_args() > 1 || count($mode) > 1
                ? static::STAGEDVERSIONED
                : static::VERSIONED;
        }

        if (!in_array($mode, [static::STAGEDVERSIONED, static::VERSIONED])) {
            throw new InvalidArgumentException("Invalid mode: {$mode}");
        }

        $this->mode = $mode;
    }

    /**
     * Get modified date for the given version
     *
     * @param int $version
     * @return string
     */
    protected function getLastEditedForVersion($version)
    {
        // Cache key
        $baseTable = $this->baseTable();
        $id = $this->owner->ID;
        $key = "{$baseTable}#{$id}/{$version}";

        // Check cache
        if (isset($this->versionModifiedCache[$key])) {
            return $this->versionModifiedCache[$key];
        }

        // Build query
        $table = "\"{$baseTable}_Versions\"";
        $query = SQLSelect::create('"LastEdited"', $table)
            ->addWhere([
                "{$table}.\"RecordID\"" => $id,
                "{$table}.\"Version\"" => $version
            ]);
        $date = $query->execute()->value();
        if ($date) {
            $this->versionModifiedCache[$key] = $date;
        }
        return $date;
    }

    /**
     * Updates query parameters of relations attached to versioned dataobjects
     *
     * @param array $params
     */
    public function updateInheritableQueryParams(&$params)
    {
        // Skip if versioned isn't set
        if (!isset($params['Versioned.mode'])) {
            return;
        }

        // Adjust query based on original selection criterea
        switch ($params['Versioned.mode']) {
            case 'all_versions': {
                // Versioned.mode === all_versions doesn't inherit very well, so default to stage
                $params['Versioned.mode'] = 'stage';
                $params['Versioned.stage'] = static::DRAFT;
                break;
            }
            case 'version': {
                // If we selected this object from a specific version, we need
                // to find the date this version was published, and ensure
                // inherited queries select from that date.
                $version = $params['Versioned.version'];
                $date = $this->getLastEditedForVersion($version);

                // Filter related objects at the same date as this version
                unset($params['Versioned.version']);
                if ($date) {
                    $params['Versioned.mode'] = 'archive';
                    $params['Versioned.date'] = $date;
                } else {
                    // Fallback to default
                    $params['Versioned.mode'] = 'stage';
                    $params['Versioned.stage'] = static::DRAFT;
                }
                break;
            }
        }
    }

    /**
     * Augment the the SQLSelect that is created by the DataQuery
     *
     * See {@see augmentLazyLoadFields} for lazy-loading applied prior to this.
     *
     * @param SQLSelect $query
     * @param DataQuery $dataQuery
     * @throws InvalidArgumentException
     */
    public function augmentSQL(SQLSelect $query, DataQuery $dataQuery = null)
    {
        if (!$dataQuery || !$dataQuery->getQueryParam('Versioned.mode')) {
            return;
        }

        $baseTable = $this->baseTable();
        $versionedMode = $dataQuery->getQueryParam('Versioned.mode');
        switch ($versionedMode) {
        // Reading a specific stage (Stage or Live)
            case 'stage':
                // Check if we need to rewrite this table
                $stage = $dataQuery->getQueryParam('Versioned.stage');
                if (!$this->hasStages() || $stage === static::DRAFT) {
                    break;
                }
                // Rewrite all tables to select from the live version
                foreach ($query->getFrom() as $table => $dummy) {
                    if (!$this->isTableVersioned($table)) {
                        continue;
                    }
                    $stageTable = $this->stageTable($table, $stage);
                    $query->renameTable($table, $stageTable);
                }
                break;

        // Reading a specific stage, but only return items that aren't in any other stage
            case 'stage_unique':
                if (!$this->hasStages()) {
                    break;
                }

                $stage = $dataQuery->getQueryParam('Versioned.stage');
                // Recurse to do the default stage behavior (must be first, we rely on stage renaming happening before
                // below)
                $dataQuery->setQueryParam('Versioned.mode', 'stage');
                $this->augmentSQL($query, $dataQuery);
                $dataQuery->setQueryParam('Versioned.mode', 'stage_unique');

                // Now exclude any ID from any other stage. Note that we double rename to avoid the regular stage rename
                // renaming all subquery references to be Versioned.stage
                foreach ([static::DRAFT, static::LIVE] as $excluding) {
                    if ($excluding == $stage) {
                        continue;
                    }

                    $tempName = 'ExclusionarySource_'.$excluding;
                    $excludingTable = $this->baseTable($excluding);

                    $query->addWhere('"'.$baseTable.'"."ID" NOT IN (SELECT "ID" FROM "'.$tempName.'")');
                    $query->renameTable($tempName, $excludingTable);
                }
                break;

        // Return all version instances
            case 'archive':
            case 'all_versions':
            case 'latest_versions':
            case 'version':
                foreach ($query->getFrom() as $alias => $join) {
                    if (!$this->isTableVersioned($alias)) {
                        continue;
                    }

                    if ($alias != $baseTable) {
                        // Make sure join includes version as well
                        $query->setJoinFilter(
                            $alias,
                            "\"{$alias}_Versions\".\"RecordID\" = \"{$baseTable}_Versions\".\"RecordID\""
                            . " AND \"{$alias}_Versions\".\"Version\" = \"{$baseTable}_Versions\".\"Version\""
                        );
                    }

                    // Rewrite all usages of `Table` to `Table_Versions`
                    // However, add an alias back to the base table in case this must later be joined
                    $query->renameTable($alias, $alias . '_Versions');
                    $query->renameTable($alias . '_Draft', $alias);
                }

                // Add all <basetable>_Versions columns
                foreach (Config::inst()->get(static::class, 'db_for_versions_table') as $name => $type) {
                    $query->selectField(sprintf('"%s_Versions"."%s"', $baseTable, $name), $name);
                }

                // Alias the record ID as the row ID, and ensure ID filters are aliased correctly
                $query->selectField("\"{$baseTable}_Versions\".\"RecordID\"", "ID");
                $query->replaceText("\"{$baseTable}_Versions\".\"ID\"", "\"{$baseTable}_Versions\".\"RecordID\"");

                // However, if doing count, undo rewrite of "ID" column
                $query->replaceText(
                    "count(DISTINCT \"{$baseTable}_Versions\".\"RecordID\")",
                    "count(DISTINCT \"{$baseTable}_Versions\".\"ID\")"
                );

                    // Add additional versioning filters
                switch ($versionedMode) {
                    case 'archive': {
                        $date = $dataQuery->getQueryParam('Versioned.date');
                        if (!$date) {
                            throw new InvalidArgumentException("Invalid archive date");
                        }
                        // Link to the version archived on that date
                        $query->addWhere([
                            "\"{$baseTable}_Versions\".\"Version\" IN
						(SELECT LatestVersion FROM
							(SELECT
								\"{$baseTable}_Versions\".\"RecordID\",
								MAX(\"{$baseTable}_Versions\".\"Version\") AS LatestVersion
								FROM \"{$baseTable}_Versions\"
								WHERE \"{$baseTable}_Versions\".\"LastEdited\" <= ?
								GROUP BY \"{$baseTable}_Versions\".\"RecordID\"
							) AS \"{$baseTable}_Versions_Latest\"
							WHERE \"{$baseTable}_Versions_Latest\".\"RecordID\" = \"{$baseTable}_Versions\".\"RecordID\"
						)" => $date
                        ]);
                        break;
                    }
                    case 'latest_versions': {
                        // Return latest version instances, regardless of whether they are on a particular stage
                        // This provides "show all, including deleted" functonality
                        $query->addWhere(
                            "\"{$baseTable}_Versions\".\"Version\" IN
						(SELECT LatestVersion FROM
							(SELECT
								\"{$baseTable}_Versions\".\"RecordID\",
								MAX(\"{$baseTable}_Versions\".\"Version\") AS LatestVersion
								FROM \"{$baseTable}_Versions\"
								GROUP BY \"{$baseTable}_Versions\".\"RecordID\"
							) AS \"{$baseTable}_Versions_Latest\"
							WHERE \"{$baseTable}_Versions_Latest\".\"RecordID\" = \"{$baseTable}_Versions\".\"RecordID\"
						)"
                        );
                        break;
                    }
                    case 'version': {
                        // If selecting a specific version, filter it here
                        $version = $dataQuery->getQueryParam('Versioned.version');
                        if (!$version) {
                            throw new InvalidArgumentException("Invalid version");
                        }
                        $query->addWhere([
                            "\"{$baseTable}_Versions\".\"Version\"" => $version
                        ]);
                        break;
                    }
                    case 'all_versions':
                    default: {
                        // If all versions are requested, ensure that records are sorted by this field
                        $query->addOrderBy(sprintf('"%s_Versions"."%s"', $baseTable, 'Version'));
                        break;
                    }
                }
                break;
            default:
                throw new InvalidArgumentException("Bad value for query parameter Versioned.mode: "
                . $dataQuery->getQueryParam('Versioned.mode'));
        }
    }

    /**
     * Determine if the given versioned table is a part of the sub-tree of the current dataobject
     * This helps prevent rewriting of other tables that get joined in, in particular, many_many tables
     *
     * @param string $table
     * @return bool True if this table should be versioned
     */
    protected function isTableVersioned($table)
    {
        $schema = DataObject::getSchema();
        $tableClass = $schema->tableClass($table);
        if (empty($tableClass)) {
            return false;
        }

        // Check that this class belongs to the same tree
        $baseClass = $schema->baseDataClass($this->owner);
        if (!is_a($tableClass, $baseClass, true)) {
            return false;
        }

        // Check that this isn't a derived table
        // (e.g. _Live, or a many_many table)
        $mainTable = $schema->tableName($tableClass);
        if ($mainTable !== $table) {
            return false;
        }

        return true;
    }

    /**
     * For lazy loaded fields requiring extra sql manipulation, ie versioning.
     *
     * @param SQLSelect $query
     * @param DataQuery $dataQuery
     * @param DataObject $dataObject
     */
    public function augmentLoadLazyFields(SQLSelect &$query, DataQuery &$dataQuery = null, $dataObject)
    {
        // The VersionedMode local variable ensures that this decorator only applies to
        // queries that have originated from the Versioned object, and have the Versioned
        // metadata set on the query object. This prevents regular queries from
        // accidentally querying the *_Versions tables.
        $versionedMode = $dataObject->getSourceQueryParam('Versioned.mode');
        $modesToAllowVersioning = ['all_versions', 'latest_versions', 'archive', 'version'];
        if (!empty($dataObject->Version) &&
            (!empty($versionedMode) && in_array($versionedMode, $modesToAllowVersioning))
        ) {
            // This will ensure that augmentSQL will select only the same version as the owner,
            // regardless of how this object was initially selected
            $versionColumn = $this->owner->getSchema()->sqlColumnForField($this->owner, 'Version');
            $dataQuery->where([
                $versionColumn => $dataObject->Version
            ]);
            $dataQuery->setQueryParam('Versioned.mode', 'all_versions');
        }
    }

    public function augmentDatabase()
    {
        $owner = $this->owner;
        $class = get_class($owner);
        $schema = $owner->getSchema();
        $baseTable = $this->baseTable();
        $classTable = $schema->tableName($owner);

        $isRootClass = $class === $owner->baseClass();

        // Build a list of suffixes whose tables need versioning
        $allSuffixes = [];
        $versionableExtensions = $owner->config()->get('versionableExtensions');
        if (count($versionableExtensions)) {
            foreach ($versionableExtensions as $versionableExtension => $suffixes) {
                if ($owner->hasExtension($versionableExtension)) {
                    foreach ((array)$suffixes as $suffix) {
                        $allSuffixes[$suffix] = $versionableExtension;
                    }
                }
            }
        }

        // Add the default table with an empty suffix to the list (table name = class name)
        $allSuffixes[''] = null;

        foreach ($allSuffixes as $suffix => $extension) {
            // Check tables for this build
            if ($suffix) {
                $suffixBaseTable = "{$baseTable}_{$suffix}";
                $suffixTable = "{$classTable}_{$suffix}";
            } else {
                $suffixBaseTable = $baseTable;
                $suffixTable = $classTable;
            }

            $fields = $schema->databaseFields($class, false);
            unset($fields['ID']);
            if ($fields) {
                $options = Config::inst()->get($class, 'create_table_options');
                $indexes = $schema->databaseIndexes($class, false);
                $extensionClass = $allSuffixes[$suffix];
                if ($suffix && ($extension = $owner->getExtensionInstance($extensionClass))) {
                    if (!$extension instanceof VersionableExtension) {
                        throw new LogicException(
                            "Extension {$extensionClass} must implement VersionableExtension"
                        );
                    }
                    // Allow versionable extension to customise table fields and indexes
                    try {
                        $extension->setOwner($owner);
                        if ($extension->isVersionedTable($suffixTable)) {
                            $extension->updateVersionableFields($suffix, $fields, $indexes);
                        }
                    } finally {
                        $extension->clearOwner();
                    }
                }

                // Build _Live table
                if ($this->hasStages()) {
                    $liveTable = $this->stageTable($suffixTable, static::LIVE);
                    DB::require_table($liveTable, $fields, $indexes, false, $options);
                }

                // Build _Versions table
                //Unique indexes will not work on versioned tables, so we'll convert them to standard indexes:
                $nonUniqueIndexes = $this->uniqueToIndex($indexes);
                if ($isRootClass) {
                    // Create table for all versions
                    $versionFields = array_merge(
                        Config::inst()->get(static::class, 'db_for_versions_table'),
                        (array)$fields
                    );
                    $versionIndexes = array_merge(
                        Config::inst()->get(static::class, 'indexes_for_versions_table'),
                        (array)$nonUniqueIndexes
                    );
                } else {
                    // Create fields for any tables of subclasses
                    $versionFields = array_merge(
                        [
                            "RecordID" => "Int",
                            "Version" => "Int",
                        ],
                        (array)$fields
                    );
                    $versionIndexes = array_merge(
                        [
                            'RecordID_Version' => [
                                'type' => 'unique',
                                'columns' => ['RecordID', 'Version']
                            ],
                            'RecordID' => [
                                'type' => 'index',
                                'columns' => ['RecordID'],
                            ],
                            'Version' => [
                                'type' => 'index',
                                'columns' => ['Version'],
                            ],
                        ],
                        (array)$nonUniqueIndexes
                    );
                }

                // Cleanup any orphans
                $this->cleanupVersionedOrphans("{$suffixBaseTable}_Versions", "{$suffixTable}_Versions");

                // Build versions table
                DB::require_table("{$suffixTable}_Versions", $versionFields, $versionIndexes, true, $options);
            } else {
                DB::dont_require_table("{$suffixTable}_Versions");
                if ($this->hasStages()) {
                    $liveTable = $this->stageTable($suffixTable, static::LIVE);
                    DB::dont_require_table($liveTable);
                }
            }
        }
    }

    /**
     * Cleanup orphaned records in the _Versions table
     *
     * @param string $baseTable base table to use as authoritative source of records
     * @param string $childTable Sub-table to clean orphans from
     */
    protected function cleanupVersionedOrphans($baseTable, $childTable)
    {
        // Skip if child table doesn't exist
        if (!DB::get_schema()->hasTable($childTable)) {
            return;
        }
        // Skip if tables are the same
        if ($childTable === $baseTable) {
            return;
        }

        // Select all orphaned version records
        $orphanedQuery = SQLSelect::create()
            ->selectField("\"{$childTable}\".\"ID\"")
            ->setFrom("\"{$childTable}\"");

        // If we have a parent table limit orphaned records
        // to only those that exist in this
        if (DB::get_schema()->hasTable($baseTable)) {
            $orphanedQuery
                ->addLeftJoin(
                    $baseTable,
                    "\"{$childTable}\".\"RecordID\" = \"{$baseTable}\".\"RecordID\"
					AND \"{$childTable}\".\"Version\" = \"{$baseTable}\".\"Version\""
                )
                ->addWhere("\"{$baseTable}\".\"ID\" IS NULL");
        }

        $count = $orphanedQuery->count();
        if ($count > 0) {
            DB::alteration_message("Removing {$count} orphaned versioned records", "deleted");
            $ids = $orphanedQuery->execute()->column();
            foreach ($ids as $id) {
                DB::prepared_query("DELETE FROM \"{$childTable}\" WHERE \"ID\" = ?", [$id]);
            }
        }
    }

    /**
     * Helper for augmentDatabase() to find unique indexes and convert them to non-unique
     *
     * @param array $indexes The indexes to convert
     * @return array $indexes
     */
    private function uniqueToIndex($indexes)
    {
        foreach ($indexes as &$spec) {
            if ($spec['type'] === 'unique') {
                $spec['type'] = 'index';
            }
        }
        return $indexes;
    }

    /**
     * Generates a ($table)_version DB manipulation and injects it into the current $manipulation
     *
     * @param array $manipulation Source manipulation data
     * @param string $class Class
     * @param string $table Table Table for this class
     * @param int $recordID ID of record to version
     */
    protected function augmentWriteVersioned(&$manipulation, $class, $table, $recordID)
    {
        $schema = DataObject::getSchema();
        $baseDataClass = $schema->baseDataClass($class);
        $baseDataTable = $schema->tableName($baseDataClass);

        // Set up a new entry in (table)_Versions
        $newManipulation = [
            "command" => "insert",
            "fields" => isset($manipulation[$table]['fields']) ? $manipulation[$table]['fields'] : [],
            "class" => $class,
        ];

        // Add any extra, unchanged fields to the version record.
        $data = DB::prepared_query("SELECT * FROM \"{$table}\" WHERE \"ID\" = ?", [$recordID])->record();

        if ($data) {
            $fields = $schema->databaseFields($class, false);
            if (is_array($fields)) {
                $data = array_intersect_key($data, $fields);

                foreach ($data as $k => $v) {
                    // If the value is not set at all in the manipulation currently, use the existing value from the database
                    if (!array_key_exists($k, $newManipulation['fields'])) {
                        $newManipulation['fields'][$k] = $v;
                    }
                }
            }
        }

        // Ensure that the ID is instead written to the RecordID field
        $newManipulation['fields']['RecordID'] = $recordID;
        unset($newManipulation['fields']['ID']);

        // Generate next version ID to use
        $nextVersion = 0;
        if ($recordID) {
            $nextVersion = DB::prepared_query(
                "SELECT MAX(\"Version\") + 1
				FROM \"{$baseDataTable}_Versions\" WHERE \"RecordID\" = ?",
                [$recordID]
            )->value();
        }
        $nextVersion = $nextVersion ?: 1;

        if ($class === $baseDataClass) {
            // Write AuthorID for baseclass
            if ((Security::getCurrentUser())) {
                $userID = Security::getCurrentUser()->ID;
            } else {
                $userID = 0;
            }
            $newManipulation['fields']['AuthorID'] = $userID;

            // Update main table version if not previously known
            $manipulation[$table]['fields']['Version'] = $nextVersion;
        }

        // Update _Versions table manipulation
        $newManipulation['fields']['Version'] = $nextVersion;
        $manipulation["{$table}_Versions"] = $newManipulation;
    }

    /**
     * Rewrite the given manipulation to update the selected (non-default) stage
     *
     * @param array $manipulation Source manipulation data
     * @param string $table Name of table
     * @param int $recordID ID of record to version
     */
    protected function augmentWriteStaged(&$manipulation, $table, $recordID)
    {
        // If the record has already been inserted in the (table), get rid of it.
        if ($manipulation[$table]['command'] == 'insert') {
            DB::prepared_query(
                "DELETE FROM \"{$table}\" WHERE \"ID\" = ?",
                [$recordID]
            );
        }

        $newTable = $this->stageTable($table, Versioned::get_stage());
        $manipulation[$newTable] = $manipulation[$table];
    }


    public function augmentWrite(&$manipulation)
    {
        // get Version number from base data table on write
        $version = null;
        $owner = $this->owner;
        $baseDataTable = DataObject::getSchema()->baseDataTable($owner);
        $migratingVersion = $this->getMigratingVersion();
        if (isset($manipulation[$baseDataTable]['fields'])) {
            if ($migratingVersion) {
                $manipulation[$baseDataTable]['fields']['Version'] = $migratingVersion;
            }
            if (isset($manipulation[$baseDataTable]['fields']['Version'])) {
                $version = $manipulation[$baseDataTable]['fields']['Version'];
            }
        }

        // Update all tables
        $tables = array_keys($manipulation);
        foreach ($tables as $table) {
            // Make sure that the augmented write is being applied to a table that can be versioned
            $class = isset($manipulation[$table]['class']) ? $manipulation[$table]['class'] : null;
            if (!$class || !$this->canBeVersioned($class)) {
                unset($manipulation[$table]);
                continue;
            }

            // Get ID field
            $id = $manipulation[$table]['id']
                ? $manipulation[$table]['id']
                : $manipulation[$table]['fields']['ID'];
            if (!$id) {
                user_error("Couldn't find ID in " . var_export($manipulation[$table], true), E_USER_ERROR);
            }

            if ($version < 0 || $this->getNextWriteWithoutVersion()) {
                // Putting a Version of -1 is a signal to leave the version table alone, despite their being no version
                unset($manipulation[$table]['fields']['Version']);
            } elseif (empty($version)) {
                // If we haven't got a version #, then we're creating a new version.
                // Otherwise, we're just copying a version to another table
                $this->augmentWriteVersioned($manipulation, $class, $table, $id);
            }

            // Remove "Version" column from subclasses of baseDataClass
            if (!$this->hasVersionField($table)) {
                unset($manipulation[$table]['fields']['Version']);
            }

            // Grab a version number - it should be the same across all tables.
            if (isset($manipulation[$table]['fields']['Version'])) {
                $thisVersion = $manipulation[$table]['fields']['Version'];
            }

            // If we're editing Live, then write to (table)_Live as well as (table)
            if ($this->hasStages() && static::get_stage() === static::LIVE) {
                $this->augmentWriteStaged($manipulation, $table, $id);
            }
        }

        // Clear the migration flag
        if ($migratingVersion) {
            $this->setMigratingVersion(null);
        }

        // Add the new version # back into the data object, for accessing
        // after this write
        if (isset($thisVersion)) {
            $owner->Version = str_replace("'", "", $thisVersion);
        }
    }

    /**
     * Perform a write without affecting the version table.
     * On objects without versioning.
     *
     * @return int The ID of the record
     */
    public function writeWithoutVersion()
    {
        $this->setNextWriteWithoutVersion(true);

        return $this->owner->write();
    }

    /**
     *
     */
    public function onAfterWrite()
    {
        $this->setNextWriteWithoutVersion(false);
    }

    /**
     * Check if next write is without version
     *
     * @return bool
     */
    public function getNextWriteWithoutVersion()
    {
        return $this->owner->getField(self::NEXT_WRITE_WITHOUT_VERSIONED);
    }

    /**
     * Set if next write should be without version or not
     *
     * @param bool $flag
     * @return DataObject owner
     */
    public function setNextWriteWithoutVersion($flag)
    {
        return $this->owner->setField(self::NEXT_WRITE_WITHOUT_VERSIONED, $flag);
    }

    /**
     * If a write was skipped, then we need to ensure that we don't leave a
     * migrateVersion() value lying around for the next write.
     */
    public function onAfterSkippedWrite()
    {
        $this->setMigratingVersion(null);
    }

    /**
     * This function should return true if the current user can publish this record.
     * It can be overloaded to customise the security model for an application.
     *
     * Denies permission if any of the following conditions is true:
     * - canPublish() on any extension returns false
     * - canEdit() returns false
     *
     * @param Member $member
     * @return bool True if the current user can publish this record.
     */
    public function canPublish($member = null)
    {
        // Skip if invoked by extendedCan()
        if (func_num_args() > 4) {
            return null;
        }

        if (!$member) {
            $member = Security::getCurrentUser();
        }

        if (Permission::checkMember($member, "ADMIN")) {
            return true;
        }

        // Standard mechanism for accepting permission changes from extensions
        $owner = $this->owner;
        $extended = $owner->extendedCan('canPublish', $member);
        if ($extended !== null) {
            return $extended;
        }

        // Default to relying on edit permission
        return $owner->canEdit($member);
    }

    /**
     * Check if the current user can delete this record from live
     *
     * @param null $member
     * @return mixed
     */
    public function canUnpublish($member = null)
    {
        // Skip if invoked by extendedCan()
        if (func_num_args() > 4) {
            return null;
        }

        if (!$member) {
            $member = Security::getCurrentUser();
        }

        if (Permission::checkMember($member, "ADMIN")) {
            return true;
        }

        // Standard mechanism for accepting permission changes from extensions
        $owner = $this->owner;
        $extended = $owner->extendedCan('canUnpublish', $member);
        if ($extended !== null) {
            return $extended;
        }

        // Default to relying on canPublish
        return $owner->canPublish($member);
    }

    /**
     * Check if the current user is allowed to archive this record.
     * If extended, ensure that both canDelete and canUnpublish are extended also
     *
     * @param Member $member
     * @return bool
     */
    public function canArchive($member = null)
    {
        // Skip if invoked by extendedCan()
        if (func_num_args() > 4) {
            return null;
        }

        if (!$member) {
            $member = Security::getCurrentUser();
        }

        // Standard mechanism for accepting permission changes from extensions
        $owner = $this->owner;
        $extended = $owner->extendedCan('canArchive', $member);
        if ($extended !== null) {
            return $extended;
        }

        // Admin permissions allow
        if (Permission::checkMember($member, "ADMIN")) {
            return true;
        }

        // Check if this record can be deleted from stage
        if (!$owner->canDelete($member)) {
            return false;
        }

        // Check if we can delete from live
        if (!$owner->canUnpublish($member)) {
            return false;
        }

        return true;
    }

    /**
     * Check if the user can revert this record to live
     *
     * @param Member $member
     * @return bool
     */
    public function canRevertToLive($member = null)
    {
        $owner = $this->owner;

        // Skip if invoked by extendedCan()
        if (func_num_args() > 4) {
            return null;
        }

        // Can't revert if not on live
        if (!$owner->isPublished()) {
            return false;
        }

        if (!$member) {
            $member = Security::getCurrentUser();
        }

        if (Permission::checkMember($member, "ADMIN")) {
            return true;
        }

        // Standard mechanism for accepting permission changes from extensions
        $extended = $owner->extendedCan('canRevertToLive', $member);
        if ($extended !== null) {
            return $extended;
        }

        // Default to canEdit
        return $owner->canEdit($member);
    }

    /**
     * Extend permissions to include additional security for objects that are not published to live.
     *
     * @param Member $member
     * @return bool|null
     */
    public function canView($member = null)
    {
        // Invoke default version-gnostic canView
        if ($this->owner->canViewVersioned($member) === false) {
            return false;
        }
        return null;
    }

    /**
     * Determine if there are any additional restrictions on this object for the given reading version.
     *
     * Override this in a subclass to customise any additional effect that Versioned applies to canView.
     *
     * This is expected to be called by canView, and thus is only responsible for denying access if
     * the default canView would otherwise ALLOW access. Thus it should not be called in isolation
     * as an authoritative permission check.
     *
     * This has the following extension points:
     *  - canViewDraft is invoked if Mode = stage and Stage = stage
     *  - canViewArchived is invoked if Mode = archive
     *
     * @param Member $member
     * @return bool False is returned if the current viewing mode denies visibility
     */
    public function canViewVersioned($member = null)
    {
        // Bypass when live stage
        $owner = $this->owner;
        $mode = $owner->getSourceQueryParam("Versioned.mode");
        $stage = $owner->getSourceQueryParam("Versioned.stage");
        if ($mode === 'stage' && $stage === static::LIVE) {
            return true;
        }

        // Bypass if site is unsecured
        if (Controller::has_curr() && Controller::curr()->getRequest()->getSession()->get('unsecuredDraftSite')) {
            return true;
        }

        // Bypass if record doesn't have a live stage
        if (!$this->hasStages()) {
            return true;
        }

        // If we weren't definitely loaded from live, and we can't view non-live content, we need to
        // check to make sure this version is the live version and so can be viewed
        $latestVersion = Versioned::get_versionnumber_by_stage(get_class($owner), static::LIVE, $owner->ID);
        if ($latestVersion == $owner->Version) {
            // Even if this is loaded from a non-live stage, this is the live version
            return true;
        }

        // Extend versioned behaviour
        $extended = $owner->extendedCan('canViewNonLive', $member);
        if ($extended !== null) {
            return (bool)$extended;
        }

        // Fall back to default permission check
        $permissions = Config::inst()->get(get_class($owner), 'non_live_permissions');
        $check = Permission::checkMember($member, $permissions);
        return (bool)$check;
    }

    /**
     * Determines canView permissions for the latest version of this object on a specific stage.
     * Usually the stage is read from {@link Versioned::current_stage()}.
     *
     * This method should be invoked by user code to check if a record is visible in the given stage.
     *
     * This method should not be called via ->extend('canViewStage'), but rather should be
     * overridden in the extended class.
     *
     * @param string $stage
     * @param Member $member
     * @return bool
     */
    public function canViewStage($stage = 'Live', $member = null)
    {
        $oldMode = Versioned::get_reading_mode();
        Versioned::set_stage($stage);

        $owner = $this->owner;
        $versionFromStage = DataObject::get(get_class($owner))->byID($owner->ID);

        Versioned::set_reading_mode($oldMode);
        return $versionFromStage ? $versionFromStage->canView($member) : false;
    }

    /**
     * Determine if a class is supporting the Versioned extensions (e.g.
     * $table_Versions does exists).
     *
     * @param string $class Class name
     * @return boolean
     */
    public function canBeVersioned($class)
    {
        return ClassInfo::exists($class)
            && is_subclass_of($class, DataObject::class)
            && DataObject::getSchema()->classHasTable($class);
    }

    /**
     * Check if a certain table has the 'Version' field.
     *
     * @param string $table Table name
     *
     * @return boolean Returns false if the field isn't in the table, true otherwise
     */
    public function hasVersionField($table)
    {
        // Base table has version field
        $class = DataObject::getSchema()->tableClass($table);
        return $class === DataObject::getSchema()->baseDataClass($class);
    }

    /**
     * @param string $table
     *
     * @return string
     */
    public function extendWithSuffix($table)
    {
        $owner = $this->owner;
        $versionableExtensions = $owner->config()->get('versionableExtensions');

        if (count($versionableExtensions)) {
            foreach ($versionableExtensions as $versionableExtension => $suffixes) {
                if ($owner->hasExtension($versionableExtension)) {
                    /** @var VersionableExtension|Extension $ext */
                    $ext = $owner->getExtensionInstance($versionableExtension);
                    try {
                        $ext->setOwner($owner);
                        $table = $ext->extendWithSuffix($table);
                    } finally {
                        $ext->clearOwner();
                    }
                }
            }
        }

        return $table;
    }

    /**
     * Determines if the current draft version is the same as live or rather, that there are no outstanding draft changes
     *
     * @return bool
     */
    public function latestPublished()
    {
        $id = $this->owner->ID ?: $this->owner->OldID;
        if (!$id) {
            return false;
        }
        if (!$this->hasStages()) {
            return true;
        }
        $draftVersion = static::get_versionnumber_by_stage($this->owner, Versioned::DRAFT, $id);
        $liveVersion = static::get_versionnumber_by_stage($this->owner, Versioned::LIVE, $id);
        return $draftVersion === $liveVersion;
    }

    /**
     * @deprecated 4.0..5.0
     */
    public function doPublish()
    {
        Deprecation::notice('5.0', 'Use publishRecursive instead');
        return $this->owner->publishRecursive();
    }

    /**
     * Publishes this object to Live, but doesn't publish owned objects.
     *
     * User code should call {@see canPublish()} prior to invoking this method.
     *
     * @return bool True if publish was successful
     */
    public function publishSingle()
    {
        $owner = $this->owner;
        if ($this->isPublished()) {
            // get the last published version
            $baseClass = $owner->baseClass();
            $baseTable = $owner->baseTable();

            $original = self::get_one_by_stage($baseClass, self::LIVE, [
                "\"$baseTable\".\"ID\" = ?" => $owner->ID,
            ]);
        } else {
            $original = null;
        }
        $owner->invokeWithExtensions('onBeforePublish', $original);
        $owner->write();
        $owner->copyVersionToStage(static::DRAFT, static::LIVE);
        $owner->invokeWithExtensions('onAfterPublish', $original);
        return true;
    }

    /**
     * Removes the record from both live and stage
     *
     * User code should call {@see canArchive()} prior to invoking this method.
     *
     * @return bool Success
     */
    public function doArchive()
    {
        $owner = $this->owner;
        $owner->invokeWithExtensions('onBeforeArchive', $this);
        $owner->deleteFromChangeSets();
        $owner->doUnpublish();
        $owner->deleteFromStage(static::DRAFT);
        $owner->invokeWithExtensions('onAfterArchive', $this);
        return true;
    }

    /**
<<<<<<< HEAD
=======
     * Remove this item from any changesets.
     *
     * @return bool
     */
    public function deleteFromChangeSets()
    {
        $owner = $this->owner;
        $ids = [$owner->ID];
        if ($owner->hasMethod('getDescendantIDList')) {
            $ids = array_merge($ids, $owner->getDescendantIDList());
        }

        ChangeSetItem::get()
            ->filter(['ObjectID' => $ids])
            ->removeAll();
        return true;
    }

    /**
>>>>>>> b702a499
     * Removes this record from the live site
     *
     * User code should call {@see canUnpublish()} prior to invoking this method.
     *
     * @return bool Flag whether the unpublish was successful
     */
    public function doUnpublish()
    {
        $owner = $this->owner;
        // Skip if this record isn't saved
        if (!$owner->isInDB()) {
            return false;
        }

        // Skip if this record isn't on live
        if (!$owner->isPublished()) {
            return false;
        }

        $owner->invokeWithExtensions('onBeforeUnpublish');

        $origReadingMode = static::get_reading_mode();
        static::set_stage(static::LIVE);

        // This way our ID won't be unset
        $clone = clone $owner;
        $clone->delete();

        static::set_reading_mode($origReadingMode);

        $owner->invokeWithExtensions('onAfterUnpublish');
        return true;
    }

    /**
     * Determine if this object is published, and has any published owners.
     * If this is true, a warning should be shown before this is published.
     *
     * Note: This method returns false if the object itself is unpublished,
     * since owners are only considered on the same stage as the record itself.
     *
     * @return bool
     */
    public function hasPublishedOwners()
    {
        if (!$this->isPublished()) {
            return false;
        }
        // Count live owners
        /** @var Versioned|RecursivePublishable|DataObject $liveRecord */
        $liveRecord = static::get_by_stage(get_class($this->owner), Versioned::LIVE)->byID($this->owner->ID);
        return $liveRecord->findOwners(false)->count() > 0;
    }

    /**
     * Revert the draft changes: replace the draft content with the content on live
     *
     * User code should call {@see canRevertToLive()} prior to invoking this method.
     *
     * @return bool True if the revert was successful
     */
    public function doRevertToLive()
    {
        $owner = $this->owner;
        $owner->invokeWithExtensions('onBeforeRevertToLive');
        $owner->copyVersionToStage(static::LIVE, static::DRAFT, false);
        $owner->invokeWithExtensions('onAfterRevertToLive');
        return true;
    }

    /**
     * Trigger revert of all owned objects to stage
     */
    public function onAfterRevertToLive()
    {
        $owner = $this->owner;
        /** @var Versioned|RecursivePublishable|DataObject $liveOwner */
        $liveOwner = static::get_by_stage(get_class($owner), static::LIVE)
            ->byID($owner->ID);

        // Revert any owned objects from the live stage only
        foreach ($liveOwner->findOwned(false) as $object) {
            // Skip unversioned owned objects
            if (!$object->hasExtension(Versioned::class)) {
                continue;
            }
            /** @var Versioned|DataObject $object */
            $object->doRevertToLive();
        }

        // Unlink any objects disowned as a result of this action
        // I.e. objects which aren't owned anymore by this record, but are by the old draft record
        $owner->unlinkDisownedObjects(Versioned::LIVE, Versioned::DRAFT);
    }

    /**
     * @deprecated 4.0..5.0
     */
    public function publish($fromStage, $toStage, $createNewVersion = false)
    {
        Deprecation::notice('5.0', 'Use copyVersionToStage instead');
        $this->owner->copyVersionToStage($fromStage, $toStage, $createNewVersion);
    }

    /**
     * Move a database record from one stage to the other.
     *
     * @param int|string $fromStage Place to copy from.  Can be either a stage name or a version number.
     * @param string $toStage Place to copy to.  Must be a stage name.
     * @param bool $createNewVersion Set this to true to create a new version number.
     * By default, the existing version number will be copied over. Note if copying
     * to the live stage, the draft stage will also be updated with the new version.
     */
    public function copyVersionToStage($fromStage, $toStage, $createNewVersion = false)
    {
        $owner = $this->owner;
        $owner->invokeWithExtensions('onBeforeVersionedPublish', $fromStage, $toStage, $createNewVersion);

        $baseClass = $owner->baseClass();
        $baseTable = $owner->baseTable();

        /** @var Versioned|DataObject $from */
        if (is_numeric($fromStage)) {
            $from = Versioned::get_version($baseClass, $owner->ID, $fromStage);
        } else {
            $owner->flushCache();
            $from = Versioned::get_one_by_stage($baseClass, $fromStage, [
                "\"{$baseTable}\".\"ID\" = ?" => $owner->ID
            ]);
        }
        if (!$from) {
            throw new InvalidArgumentException("Can't find {$baseClass}#{$owner->ID} in stage {$fromStage}");
        }

        $from->forceChange();
        if ($createNewVersion) {
            // Clear version to be automatically created on write
            $from->Version = null;
        } else {
            $from->setMigratingVersion($from->Version);

            // Mark this version as having been published at some stage
            $publisherID = isset(Security::getCurrentUser()->ID) ? Security::getCurrentUser()->ID : 0;
            $extTable = $this->extendWithSuffix($baseTable);
            DB::prepared_query(
                "UPDATE \"{$extTable}_Versions\"
				SET \"WasPublished\" = ?, \"PublisherID\" = ?
				WHERE \"RecordID\" = ? AND \"Version\" = ?",
                [1, $publisherID, $from->ID, $from->Version]
            );
        }

        // Change to new stage, write, and revert state
        $oldMode = Versioned::get_reading_mode();
        Versioned::set_stage($toStage);

        // Migrate stage prior to write
        $from->setSourceQueryParam('Versioned.mode', 'stage');
        $from->setSourceQueryParam('Versioned.stage', $toStage);

        $conn = DB::get_conn();
        if (method_exists($conn, 'allowPrimaryKeyEditing')) {
            $conn->allowPrimaryKeyEditing($baseTable, true);
            $from->write();
            $conn->allowPrimaryKeyEditing($baseTable, false);
        } else {
            $from->write();
        }

        $from->destroy();

        Versioned::set_reading_mode($oldMode);

        $owner->invokeWithExtensions('onAfterVersionedPublish', $fromStage, $toStage, $createNewVersion);
    }

    /**
     * Get version migrated to
     *
     * @return int|null
     */
    public function getMigratingVersion()
    {
        return $this->owner->getField(self::MIGRATING_VERSION);
    }

    /**
     * @deprecated 4.0...5.0
     * @param string $version The version.
     */
    public function migrateVersion($version)
    {
        Deprecation::notice('5.0', 'use setMigratingVersion instead');
        $this->setMigratingVersion($version);
    }

    /**
     * Set the migrating version.
     *
     * @param string $version The version.
     * @return DataObject Owner
     */
    public function setMigratingVersion($version)
    {
        return $this->owner->setField(self::MIGRATING_VERSION, $version);
    }

    /**
     * Compare two stages to see if they're different.
     *
     * Only checks the version numbers, not the actual content.
     *
     * @return bool
     */
    public function stagesDiffer()
    {
        if (func_num_args() > 0) {
            Deprecation::notice('5.0', 'Versioned only has two stages and stagesDiffer no longer requires parameters');
        }
        $id = $this->owner->ID ?: $this->owner->OldID;
        if (!$id || !$this->hasStages()) {
            return false;
        }

        $draftVersion = static::get_versionnumber_by_stage($this->owner, Versioned::DRAFT, $id);
        $liveVersion = static::get_versionnumber_by_stage($this->owner, Versioned::LIVE, $id);
        return $draftVersion !== $liveVersion;
    }

    /**
     * @param string $filter
     * @param string $sort
     * @param string $limit
     * @param string $join Deprecated, use leftJoin($table, $joinClause) instead
     * @param string $having
     * @return ArrayList
     */
    public function Versions($filter = "", $sort = "", $limit = "", $join = "", $having = "")
    {
        return $this->allVersions($filter, $sort, $limit, $join, $having);
    }

    /**
     * Return a list of all the versions available.
     *
     * @param  string $filter
     * @param  string $sort
     * @param  string $limit
     * @param  string $join @deprecated use leftJoin($table, $joinClause) instead
     * @param  string $having @deprecated
     * @return ArrayList
     */
    public function allVersions($filter = "", $sort = "", $limit = "", $join = "", $having = "")
    {
        // Make sure the table names are not postfixed (e.g. _Live)
        $oldMode = static::get_reading_mode();
        static::set_stage(static::DRAFT);

        $owner = $this->owner;
        $list = DataObject::get(DataObject::getSchema()->baseDataClass($owner), $filter, $sort, $join, $limit);
        if ($having) {
            // @todo - This method doesn't exist on DataList
            $list->having($having);
        }

        $query = $list->dataQuery()->query();

        $baseTable = null;
        foreach ($query->getFrom() as $table => $tableJoin) {
            if (is_string($tableJoin) && $tableJoin[0] == '"') {
                $baseTable = str_replace('"', '', $tableJoin);
            } elseif (is_string($tableJoin) && substr($tableJoin, 0, 5) != 'INNER') {
                $query->setFrom([
                    $table => "LEFT JOIN \"$table\" ON \"$table\".\"RecordID\"=\"{$baseTable}_Versions\".\"RecordID\""
                        . " AND \"$table\".\"Version\" = \"{$baseTable}_Versions\".\"Version\""
                ]);
            }
            $query->renameTable($table, $table . '_Versions');
        }

        // Add all <basetable>_Versions columns
        foreach (Config::inst()->get(static::class, 'db_for_versions_table') as $name => $type) {
            $query->selectField(sprintf('"%s_Versions"."%s"', $baseTable, $name), $name);
        }

        $query->addWhere([
            "\"{$baseTable}_Versions\".\"RecordID\" = ?" => $owner->ID
        ]);
        $query->setOrderBy(($sort) ? $sort
            : "\"{$baseTable}_Versions\".\"LastEdited\" DESC, \"{$baseTable}_Versions\".\"Version\" DESC");

        $records = $query->execute();
        $versions = new ArrayList();

        foreach ($records as $record) {
            $versions->push(new Versioned_Version($record));
        }

        Versioned::set_reading_mode($oldMode);
        return $versions;
    }

    /**
     * Compare two version, and return the diff between them.
     *
     * @param string $from The version to compare from.
     * @param string $to The version to compare to.
     *
     * @return DataObject
     */
    public function compareVersions($from, $to)
    {
        $owner = $this->owner;
        $fromRecord = Versioned::get_version(get_class($owner), $owner->ID, $from);
        $toRecord = Versioned::get_version(get_class($owner), $owner->ID, $to);

        $diff = new DataDifferencer($fromRecord, $toRecord);

        return $diff->diffedData();
    }

    /**
     * Return the base table - the class that directly extends DataObject.
     *
     * Protected so it doesn't conflict with DataObject::baseTable()
     *
     * @param string $stage
     * @return string
     */
    protected function baseTable($stage = null)
    {
        $baseTable = $this->owner->baseTable();
        return $this->stageTable($baseTable, $stage);
    }

    /**
     * Given a table and stage determine the table name.
     *
     * Note: Stages this asset does not exist in will default to the draft table.
     *
     * @param string $table Main table
     * @param string $stage
     * @return string Staged table name
     */
    public function stageTable($table, $stage)
    {
        if ($this->hasStages() && $stage === static::LIVE) {
            return "{$table}_{$stage}";
        }
        return $table;
    }

    //-----------------------------------------------------------------------------------------------//


    /**
     * Determine if the current user is able to set the given site stage / archive
     *
     * @param HTTPRequest $request
     * @return bool
     */
    public static function can_choose_site_stage($request)
    {
        // Request is allowed if stage isn't being modified
        if ((!$request->getVar('stage') || $request->getVar('stage') === static::LIVE)
            && !$request->getVar('archiveDate')
        ) {
            return true;
        }

        // Check permissions with member ID in session.
        $member = Security::getCurrentUser();
        $permissions = Config::inst()->get(get_called_class(), 'non_live_permissions');
        return $member && Permission::checkMember($member, $permissions);
    }

    /**
     * Choose the stage the site is currently on.
     *
     * If $_GET['stage'] is set, then it will use that stage, and store it in
     * the session.
     *
     * if $_GET['archiveDate'] is set, it will use that date, and store it in
     * the session.
     *
     * If neither of these are set, it checks the session, otherwise the stage
     * is set to 'Live'.
     * @param HTTPRequest $request
     */
    public static function choose_site_stage(HTTPRequest $request)
    {
        // Check any pre-existing session mode
        $preexistingMode = $request->getSession()->get('readingMode') ?: static::DEFAULT_MODE;
        $mode = $preexistingMode;

        // Check reading mode
        $getStage = $request->getVar('stage');
        if ($getStage) {
            if (strcasecmp($getStage, static::DRAFT) === 0) {
                $stage = static::DRAFT;
            } else {
                $stage = static::LIVE;
            }
            $mode = 'Stage.' . $stage;
        }

        // Check archived date
        $getArchived = $request->getVar('archiveDate');
        if ($getArchived && strtotime($getArchived)) {
            $mode = 'Archive.' . $getArchived;
        }

        // Fallback
        if (!$mode) {
            $mode = static::DEFAULT_MODE;
        }

        // Save reading mode
        Versioned::set_reading_mode($mode);

        // Try not to store the mode in the session if not needed
        if ($mode === static::DEFAULT_MODE) {
            $request->getSession()->clear('readingMode');
        } else {
            $request->getSession()->set('readingMode', $mode);
        }

        if (!headers_sent() && !Director::is_cli()) {
            if (Versioned::get_stage() == 'Live') {
                // clear the cookie if it's set
                if (Cookie::get('bypassStaticCache')) {
                    Cookie::force_expiry('bypassStaticCache', null, null, false, true /* httponly */);
                }
            } else {
                // set the cookie if it's cleared
                if (!Cookie::get('bypassStaticCache')) {
                    Cookie::set('bypassStaticCache', '1', 0, null, null, false, true /* httponly */);
                }
            }
        }
    }

    /**
     * Set the current reading mode.
     *
     * @param string $mode
     */
    public static function set_reading_mode($mode)
    {
        self::$reading_mode = $mode;
    }

    /**
     * Get the current reading mode.
     *
     * @return string
     */
    public static function get_reading_mode()
    {
        return self::$reading_mode;
    }

    /**
     * Get the current reading stage.
     *
     * @return string
     */
    public static function get_stage()
    {
        $parts = explode('.', Versioned::get_reading_mode());

        if ($parts[0] == 'Stage') {
            return $parts[1];
        }
        return null;
    }

    /**
     * Get the current archive date.
     *
     * @return string
     */
    public static function current_archived_date()
    {
        $parts = explode('.', Versioned::get_reading_mode());
        if ($parts[0] == 'Archive') {
            return $parts[1];
        }
        return null;
    }

    /**
     * Set the reading stage.
     *
     * @param string $stage New reading stage.
     * @throws InvalidArgumentException
     */
    public static function set_stage($stage)
    {
        if (!in_array($stage, [static::LIVE, static::DRAFT])) {
            throw new \InvalidArgumentException("Invalid stage name \"{$stage}\"");
        }
        static::set_reading_mode('Stage.' . $stage);
    }

    /**
     * Set the reading archive date.
     *
     * @param string $date New reading archived date.
     */
    public static function reading_archived_date($date)
    {
        Versioned::set_reading_mode('Archive.' . $date);
    }


    /**
     * Get a singleton instance of a class in the given stage.
     *
     * @param string $class The name of the class.
     * @param string $stage The name of the stage.
     * @param string $filter A filter to be inserted into the WHERE clause.
     * @param boolean $cache Use caching.
     * @param string $sort A sort expression to be inserted into the ORDER BY clause.
     *
     * @return DataObject
     */
    public static function get_one_by_stage($class, $stage, $filter = '', $cache = true, $sort = '')
    {
        try {
            $origMode = Versioned::get_reading_mode();
            Versioned::set_stage($stage);
            return DataObject::get_one($class, $filter, $cache, $sort);
        } finally {
            Versioned::set_reading_mode($origMode);
        }
    }

    /**
     * Gets the current version number of a specific record.
     *
     * @param string $class Class to search
     * @param string $stage Stage name
     * @param int $id ID of the record
     * @param bool $cache Set to true to turn on cache
     * @return int|null Return the version number, or null if not on this stage
     */
    public static function get_versionnumber_by_stage($class, $stage, $id, $cache = true)
    {
        $baseClass = DataObject::getSchema()->baseDataClass($class);
        $stageTable = DataObject::getSchema()->tableName($baseClass);
        if ($stage === static::LIVE) {
            $stageTable .= "_{$stage}";
        }

        // cached call
        if ($cache && isset(self::$cache_versionnumber[$baseClass][$stage][$id])) {
            return self::$cache_versionnumber[$baseClass][$stage][$id] ?: null;
        }

        // get version as performance-optimized SQL query (gets called for each record in the sitetree)
        $version = DB::prepared_query(
            "SELECT \"Version\" FROM \"$stageTable\" WHERE \"ID\" = ?",
            [$id]
        )->value();

        // cache value (if required)
        if ($cache) {
            if (!isset(self::$cache_versionnumber[$baseClass])) {
                self::$cache_versionnumber[$baseClass] = [];
            }

            if (!isset(self::$cache_versionnumber[$baseClass][$stage])) {
                self::$cache_versionnumber[$baseClass][$stage] = [];
            }

            // Internally store nulls as 0
            self::$cache_versionnumber[$baseClass][$stage][$id] = $version ?: 0;
        }

        return $version ?: null;
    }

    /**
     * Pre-populate the cache for Versioned::get_versionnumber_by_stage() for
     * a list of record IDs, for more efficient database querying.  If $idList
     * is null, then every record will be pre-cached.
     *
     * @param string $class
     * @param string $stage
     * @param array $idList
     */
    public static function prepopulate_versionnumber_cache($class, $stage, $idList = null)
    {
        if (!Config::inst()->get(static::class, 'prepopulate_versionnumber_cache')) {
            return;
        }
        $filter = "";
        $parameters = [];
        if ($idList) {
            // Validate the ID list
            foreach ($idList as $id) {
                if (!is_numeric($id)) {
                    user_error(
                        "Bad ID passed to Versioned::prepopulate_versionnumber_cache() in \$idList: " . $id,
                        E_USER_ERROR
                    );
                }
            }
            $filter = 'WHERE "ID" IN ('.DB::placeholders($idList).')';
            $parameters = $idList;
        }

        /** @var Versioned|DataObject $singleton */
        $singleton = DataObject::singleton($class);
        $baseClass = $singleton->baseClass();
        $baseTable = $singleton->baseTable();
        $stageTable = $singleton->stageTable($baseTable, $stage);

        $versions = DB::prepared_query("SELECT \"ID\", \"Version\" FROM \"$stageTable\" $filter", $parameters)->map();

        foreach ($versions as $id => $version) {
            self::$cache_versionnumber[$baseClass][$stage][$id] = $version;
        }
    }

    /**
     * Get a set of class instances by the given stage.
     *
     * @param string $class The name of the class.
     * @param string $stage The name of the stage.
     * @param string $filter A filter to be inserted into the WHERE clause.
     * @param string $sort A sort expression to be inserted into the ORDER BY clause.
     * @param string $join Deprecated, use leftJoin($table, $joinClause) instead
     * @param int $limit A limit on the number of records returned from the database.
     * @param string $containerClass The container class for the result set (default is DataList)
     *
     * @return DataList A modified DataList designated to the specified stage
     */
    public static function get_by_stage(
        $class,
        $stage,
        $filter = '',
        $sort = '',
        $join = '',
        $limit = null,
        $containerClass = DataList::class
    ) {
        $result = DataObject::get($class, $filter, $sort, $join, $limit, $containerClass);
        return $result->setDataQueryParam([
            'Versioned.mode' => 'stage',
            'Versioned.stage' => $stage
        ]);
    }

    /**
     * Delete this record from the given stage
     *
     * @param string $stage
     */
    public function deleteFromStage($stage)
    {
        $oldMode = Versioned::get_reading_mode();
        Versioned::set_stage($stage);
        $owner = $this->owner;
        $clone = clone $owner;
        $clone->delete();
        Versioned::set_reading_mode($oldMode);

        // Fix the version number cache (in case you go delete from stage and then check ExistsOnLive)
        $baseClass = $owner->baseClass();
        self::$cache_versionnumber[$baseClass][$stage][$owner->ID] = null;
    }

    /**
     * Write the given record to the given stage.
     * Note: If writing to live, this will write to stage as well.
     *
     * @param string $stage
     * @param boolean $forceInsert
     * @return int The ID of the record
     */
    public function writeToStage($stage, $forceInsert = false)
    {
        $oldMode = Versioned::get_reading_mode();
        Versioned::set_stage($stage);

        $owner = $this->owner;
        $owner->forceChange();
        $result = $owner->write(false, $forceInsert);
        Versioned::set_reading_mode($oldMode);

        return $result;
    }

    /**
     * Roll the draft version of this record to match the published record.
     * Caution: Doesn't overwrite the object properties with the rolled back version.
     *
     * {@see doRevertToLive()} to reollback to live
     *
     * @param int $version Version number
     */
    public function doRollbackTo($version)
    {
        $owner = $this->owner;
        $owner->extend('onBeforeRollback', $version);
        $owner->copyVersionToStage($version, static::DRAFT, true);
        $owner->writeWithoutVersion();
        $owner->extend('onAfterRollback', $version);
    }

    public function onAfterRollback($version)
    {
        // Find record at this version
        $baseClass = DataObject::getSchema()->baseDataClass($this->owner);
        /** @var Versioned|RecursivePublishable|DataObject $recordVersion */
        $recordVersion = static::get_version($baseClass, $this->owner->ID, $version);

        // Note that unlike other publishing actions, rollback is NOT recursive;
        // The owner collects all objects and writes them back using writeToStage();
        foreach ($recordVersion->findOwned() as $object) {
            // Skip unversioned owned objects
            if (!$object->hasExtension(Versioned::class)) {
                continue;
            }
            /** @var Versioned|DataObject $object */
            $object->writeToStage(static::DRAFT);
        }
    }

    /**
     * Return the latest version of the given record.
     *
     * @param string $class
     * @param int $id
     * @return DataObject
     */
    public static function get_latest_version($class, $id)
    {
        $baseClass = DataObject::getSchema()->baseDataClass($class);
        $list = DataList::create($baseClass)
            ->setDataQueryParam("Versioned.mode", "latest_versions");

        return $list->byID($id);
    }

    /**
     * Returns whether the current record is the latest one.
     *
     * @todo Performance - could do this directly via SQL.
     *
     * @see get_latest_version()
     * @see latestPublished
     *
     * @return boolean
     */
    public function isLatestVersion()
    {
        $owner = $this->owner;
        if (!$owner->isInDB()) {
            return false;
        }

        /** @var Versioned|DataObject $version */
        $version = static::get_latest_version(get_class($owner), $owner->ID);
        return ($version->Version == $owner->Version);
    }

    /**
     * Check if this record exists on live
     *
     * @return bool
     */
    public function isPublished()
    {
        $id = $this->owner->ID ?: $this->owner->OldID;
        if (!$id) {
            return false;
        }

        // Non-staged objects are considered "published" if saved
        if (!$this->hasStages()) {
            return true;
        }

        $liveVersion = static::get_versionnumber_by_stage($this->owner, Versioned::LIVE, $id);
        return (bool)$liveVersion;
    }

    /**
     * Check if page doesn't exist on any stage, but used to be
     *
     * @return bool
     */
    public function isArchived()
    {
        $id = $this->owner->ID ?: $this->owner->OldID;
        return $id && !$this->isOnDraft() && !$this->isPublished();
    }

    /**
     * Check if this record exists on the draft stage
     *
     * @return bool
     */
    public function isOnDraft()
    {
        $id = $this->owner->ID ?: $this->owner->OldID;
        if (!$id) {
            return false;
        }
        if (!$this->hasStages()) {
            return true;
        }

        $draftVersion = static::get_versionnumber_by_stage($this->owner, Versioned::DRAFT, $id);
        return (bool)$draftVersion;
    }

    /**
     * Compares current draft with live version, and returns true if no draft version of this page exists  but the page
     * is still published (eg, after triggering "Delete from draft site" in the CMS).
     *
     * @return bool
     */
    public function isOnLiveOnly()
    {
        return $this->isPublished() && !$this->isOnDraft();
    }

    /**
     * Compares current draft with live version, and returns true if no live version exists, meaning the page was never
     * published.
     *
     * @return bool
     */
    public function isOnDraftOnly()
    {
        return $this->isOnDraft() && !$this->isPublished();
    }

    /**
     * Compares current draft with live version, and returns true if these versions differ, meaning there have been
     * unpublished changes to the draft site.
     *
     * @return bool
     */
    public function isModifiedOnDraft()
    {
        return $this->isOnDraft() && $this->stagesDiffer();
    }

    /**
     * Return the equivalent of a DataList::create() call, querying the latest
     * version of each record stored in the (class)_Versions tables.
     *
     * In particular, this will query deleted records as well as active ones.
     *
     * @param string $class
     * @param string $filter
     * @param string $sort
     * @return DataList
     */
    public static function get_including_deleted($class, $filter = "", $sort = "")
    {
        $list = DataList::create($class)
            ->where($filter)
            ->sort($sort)
            ->setDataQueryParam("Versioned.mode", "latest_versions");

        return $list;
    }

    /**
     * Return the specific version of the given id.
     *
     * Caution: The record is retrieved as a DataObject, but saving back
     * modifications via write() will create a new version, rather than
     * modifying the existing one.
     *
     * @param string $class
     * @param int $id
     * @param int $version
     *
     * @return DataObject
     */
    public static function get_version($class, $id, $version)
    {
        $baseClass = DataObject::getSchema()->baseDataClass($class);
        $list = DataList::create($baseClass)
            ->setDataQueryParam([
                "Versioned.mode" => 'version',
                "Versioned.version" => $version
            ]);

        return $list->byID($id);
    }

    /**
     * Return a list of all versions for a given id.
     *
     * @param string $class
     * @param int $id
     *
     * @return DataList
     */
    public static function get_all_versions($class, $id)
    {
        $list = DataList::create($class)
            ->filter('ID', $id)
            ->setDataQueryParam('Versioned.mode', 'all_versions');

        return $list;
    }

    /**
     * @param array $labels
     */
    public function updateFieldLabels(&$labels)
    {
        $labels['Versions'] = _t(__CLASS__ . '.has_many_Versions', 'Versions', 'Past Versions of this record');
    }

    /**
     * @param FieldList $fields
     */
    public function updateCMSFields(FieldList $fields)
    {
        // remove the version field from the CMS as this should be left
        // entirely up to the extension (not the cms user).
        $fields->removeByName('Version');
    }

    /**
     * Ensure version ID is reset to 0 on duplicate
     *
     * @param DataObject $source Record this was duplicated from
     * @param bool $doWrite
     */
    public function onBeforeDuplicate($source, $doWrite)
    {
        $this->owner->Version = 0;
    }

    public function flushCache()
    {
        self::$cache_versionnumber = [];
        $this->versionModifiedCache = [];
    }

    /**
     * Return a piece of text to keep DataObject cache keys appropriately specific.
     *
     * @return string
     */
    public function cacheKeyComponent()
    {
        return 'versionedmode-'.static::get_reading_mode();
    }

    /**
     * Returns an array of possible stages.
     *
     * @return array
     */
    public function getVersionedStages()
    {
        if ($this->hasStages()) {
            return [static::DRAFT, static::LIVE];
        } else {
            return [static::DRAFT];
        }
    }

    public static function get_template_global_variables()
    {
        return [
            'CurrentReadingMode' => 'get_reading_mode'
        ];
    }

    /**
     * Check if this object has stages
     *
     * @return bool True if this object is staged
     */
    public function hasStages()
    {
        return $this->mode === static::STAGEDVERSIONED;
    }
}<|MERGE_RESOLUTION|>--- conflicted
+++ resolved
@@ -1353,28 +1353,6 @@
     }
 
     /**
-<<<<<<< HEAD
-=======
-     * Remove this item from any changesets.
-     *
-     * @return bool
-     */
-    public function deleteFromChangeSets()
-    {
-        $owner = $this->owner;
-        $ids = [$owner->ID];
-        if ($owner->hasMethod('getDescendantIDList')) {
-            $ids = array_merge($ids, $owner->getDescendantIDList());
-        }
-
-        ChangeSetItem::get()
-            ->filter(['ObjectID' => $ids])
-            ->removeAll();
-        return true;
-    }
-
-    /**
->>>>>>> b702a499
      * Removes this record from the live site
      *
      * User code should call {@see canUnpublish()} prior to invoking this method.

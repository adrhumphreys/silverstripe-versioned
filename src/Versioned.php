--- conflicted
+++ resolved
@@ -1856,37 +1856,7 @@
     }
 
     /**
-<<<<<<< HEAD
      * Return all versions of the current object
-=======
-     * @param string $filter
-     * @param string $sort
-     * @param string $limit
-     * @param string $join Deprecated, use leftJoin($table, $joinClause) instead
-     * @param string $having
-     * @return ArrayList
-     */
-    public function Versions($filter = "", $sort = "", $limit = "", $join = "", $having = "")
-    {
-        return $this->allVersions($filter, $sort, $limit, $join, $having);
-    }
-
-    /**
-     * NOTE: Versions() will be replaced with this method in SilverStripe 5.0
-     *
-     * @internal
-     * @return DataList
-     */
-    public function VersionsList()
-    {
-        $id = $this->owner->ID ?: $this->owner->OldID;
-        $class = get_class($this->owner);
-        return Versioned::get_all_versions($class, $id);
-    }
-
-    /**
-     * Return a list of all the versions available.
->>>>>>> 8daed230
      *
      * @return DataList
      */
@@ -2778,10 +2748,9 @@
             return null;
         }
         /** @var Member $member */
-        $member = Member::get()->byID($this->owner->AuthorID);
+        $member = DataObject::get_by_id(Member::class, $this->owner->AuthorID);
         return $member;
     }
-
     /**
      * Get publisher of this record.
      * Note: Only works on records selected via Versions()
@@ -2794,7 +2763,7 @@
             return null;
         }
         /** @var Member $member */
-        $member = Member::get()->byID($this->owner->PublisherID);
+        $member = DataObject::get_by_id(Member::class, $this->owner->PublisherID);
         return $member;
     }
 
@@ -2816,35 +2785,4 @@
             static::set_reading_mode($origReadingMode);
         }
     }
-
-    /**
-     * Get author of this record.
-     * Note: Only works on records selected via Versions()
-     *
-     * @return Member|null
-     */
-    public function Author()
-    {
-        if (!$this->owner->AuthorID) {
-            return null;
-        }
-        /** @var Member $member */
-        $member = DataObject::get_by_id(Member::class, $this->owner->AuthorID);
-        return $member;
-    }
-    /**
-     * Get publisher of this record.
-     * Note: Only works on records selected via Versions()
-     *
-     * @return Member|null
-     */
-    public function Publisher()
-    {
-        if (!$this->owner->PublisherID) {
-            return null;
-        }
-        /** @var Member $member */
-        $member = DataObject::get_by_id(Member::class, $this->owner->PublisherID);
-        return $member;
-    }
 }
--- conflicted
+++ resolved
@@ -7,11 +7,7 @@
 use GraphQL\Type\Definition\ResolveInfo;
 use SilverStripe\Dev\SapphireTest;
 use SilverStripe\GraphQL\Manager;
-<<<<<<< HEAD
-use SilverStripe\ORM\DataList;
-=======
 use SilverStripe\ORM\SS_List;
->>>>>>> 8daed230
 use SilverStripe\Security\Member;
 use SilverStripe\Security\Security;
 use SilverStripe\Versioned\GraphQL\Operations\ReadVersions;
@@ -97,29 +93,16 @@
             new ResolveInfo([])
         );
 
-<<<<<<< HEAD
-        $this->assertInstanceOf(DataList::class, $result);
-=======
         $this->assertInstanceOf(SS_List::class, $result);
->>>>>>> 8daed230
         $this->assertCount(3, $result);
         $this->assertInstanceOf(Fake::class, $result->first());
         $this->assertEquals(1, $result->first()->Version);
         $this->assertEquals(3, $result->last()->Version);
-<<<<<<< HEAD
-=======
     }
 
     public function testVersionFieldIsSortable()
     {
         $operation = new ReadVersions(Fake::class, 'FakeClass');
-
-        // Omit the test if the API isn't available (must be running silverstripe-graphql < 3)
-        if (!method_exists($operation, 'getSortableFields')) {
-            $this->markTestSkipped('getSortableFields API is missing');
-        }
-
         $this->assertContains('Version', $operation->getSortableFields());
->>>>>>> 8daed230
     }
 }